.vscode/*
!.vscode/settings.json
!.vscode/tasks.json
!.vscode/launch.json
!.vscode/extensions.json
*.code-workspace

# Local History for Visual Studio Code
.history/
.python-version

# Byte-compiled / optimized / DLL files
__pycache__/
*.py[cod]
*$py.class


# C extensions
*.so

# Distribution / packaging
.Python
build/
develop-eggs/
dist/
downloads/
eggs/
.eggs/
lib/
lib64/
parts/
sdist/
var/
wheels/
share/python-wheels/
*.egg-info/
.installed.cfg
*.egg
MANIFEST
.DS_Store

# PyInstaller
#  Usually these files are written by a python script from a template
#  before PyInstaller builds the exe, so as to inject date/other infos into it.
*.manifest
*.spec

# Installer logs
pip-log.txt
pip-delete-this-directory.txt

# Unit test / coverage reports
htmlcov/
.tox/
.nox/
.coverage
.coverage.*
.cache
nosetests.xml
coverage.xml
*.cover
*.py,cover
.hypothesis/
.pytest_cache/
cover/


# PyBuilder
.pybuilder/
target/

# Jupyter Notebook
.ipynb_checkpoints

# IPython
profile_default/
ipython_config.py

# pyenv
#   For a library or package, you might want to ignore these files since the code is
#   intended to run in multiple environments; otherwise, check them in:
# .python-version

# pipenv
#   According to pypa/pipenv#598, it is recommended to include Pipfile.lock in version control.
#   However, in case of collaboration, if having platform-specific dependencies or dependencies
#   having no cross-platform support, pipenv may install dependencies that don't work, or not
#   install all needed dependencies.
#Pipfile.lock

# PEP 582; used by e.g. github.com/David-OConnor/pyflow
__pypackages__/

# Celery stuff
celerybeat-schedule
celerybeat.pid

# Cython debug symbols
cython_debug/

# WandBD
wandb/
exp/

# Hydra
.hydra
exp/
venv/
plots/

# Sphinx documentation
docs/_build/
<<<<<<< HEAD
experiment.log
=======

# Pax
pax/version.py
>>>>>>> 68698202
<|MERGE_RESOLUTION|>--- conflicted
+++ resolved
@@ -110,10 +110,8 @@
 
 # Sphinx documentation
 docs/_build/
-<<<<<<< HEAD
 experiment.log
-=======
 
 # Pax
 pax/version.py
->>>>>>> 68698202
+experiment.log