--- conflicted
+++ resolved
@@ -108,10 +108,8 @@
 venv/
 plots/
 
-<<<<<<< HEAD
-# Pax
-pax/version.py
-=======
 # Sphinx documentation
 docs/_build/
->>>>>>> 301db2c9
+
+# Pax
+pax/version.py