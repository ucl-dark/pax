--- conflicted
+++ resolved
@@ -102,10 +102,7 @@
 wandb/
 axelrod/models
 exp/
-<<<<<<< HEAD
-=======
 
->>>>>>> 66c18395
 # Hydra
 .hydra
 exp/