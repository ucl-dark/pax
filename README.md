--- conflicted
+++ resolved
@@ -113,18 +113,6 @@
 python -m pax.experiment +experiment/ipd=yaml ++wandb.group="testing" 
 ``` 
 
-<<<<<<< HEAD
-We store previous experiments as parity tests. We use [Hydra](https://hydra.cc/docs) to store these configs and keep track of good hyper-paremters. As a rule for development, we try retain backwards compatability and allow all previous results to be replicated. These can be run easily by `python -m pax.experiment +experiment=NAME` Below are a list of our existing experiments and expected results:
-
-- `ipd/marl2_fixed` - Agent1 is a PPO agent with memory playing a series of sequential matrix games. Second player is considered fixed but can be changed for any other agent.
-- `ipd/marl2_nl`- Agent1 is a PPO agent with memory playing a series of sequential matrix games. Second player is a naive learner who updates at the end of each sequential matrix game.
-- `ipd/mfos_fixed` - Agent1 is a PPO agent which plays a series of infinite matrix games. Second player is assumed to be fixed but can changed for any other agent.
-- `ipd/mfos_nl` - Agent1 is a PPO agent which plays a series of infinite matrix games. Second player is a naive learner trained via gradient ascent.
-- `ipd/naive` - Agent1 is a naive Reinforcement Learner, playing a single sequential matrix game.
-- `ipd/PPO` - Agent1 is a PPO agent, playing a single sequential matrix game.
-- `ipd/naive` - Agent1 is a PPO agent with memory, playing a single sequential matrix game.
-- `cg/sanity` - Agent1 is a Learner (PPO, PPO_mem, Naive), using a MLP for encode the observations playing against a Random agent. We expect rewards of around (9.5, -9.5)
-=======
 We store previous experiments as parity tests. We use [Hydra](https://hydra.cc/docs) to store these configs and keep track of good hyper-paremters. As a rule for development, we try retain backwards compatability and allow all previous results to be replicated. These can be run easily by `python -m pax.experiment +experiment=NAME` Below are a list of our existing experiments and expected result. Canonically, the `Agent 1` agent type is constant in each experiment while `Agent 2` changes. 
 
 | yaml | Agent1 | Agent2 | Environment | Outcome |
@@ -141,4 +129,3 @@
 | `ipd/earl_nl_open`| `PPO_memory`| `Naive`| `Meta` | `Agent2: Naive -> ZD-Extortion` |
 | `ipd/earl_nl_pgpe`| `PPO_memory`| `Naive`| `Meta` | `Agent2: Naive -> TBD` |
 
->>>>>>> 4d9239b4
