# Adapted from https://github.com/deepmind/acme/blob/master/acme/agents/jax/ppo/learning.py

from typing import Any, Dict, Mapping, NamedTuple, Tuple

import haiku as hk
import jax
import jax.numpy as jnp
import optax

from pax import utils
from pax.agents.agent import AgentInterface
from pax.agents.mfos_ppo.networks import (
    make_mfos_ipditm_network,
    make_mfos_network,
<<<<<<< HEAD
    make_mfos_avg_network,
=======
    make_mfos_continuous_network,
>>>>>>> 9d3fa62e
)
from pax.envs.rice.rice import Rice
from pax.utils import TrainingState, get_advantages


class MemoryState(NamedTuple):
    """State consists of network extras (to be batched)"""

    hidden: jnp.ndarray
    th: jnp.ndarray
    curr_th: jnp.ndarray
    extras: Mapping[str, jnp.ndarray]


class Batch(NamedTuple):
    """A batch of data; all shapes are expected to be [B, ...]."""

    observations: jnp.ndarray
    actions: jnp.ndarray
    advantages: jnp.ndarray

    # Target value estimate used to bootstrap the value function.
    target_values: jnp.ndarray

    # Value estimate and action log-prob at behavior time.
    behavior_values: jnp.ndarray
    behavior_log_probs: jnp.ndarray

    # GRU specific
    hiddens: jnp.ndarray

    # MFOS specific
    meta_actions: jnp.ndarray


class Logger:
    metrics: dict


class PPO(AgentInterface):
    """A simple PPO agent with memory using JAX"""

    def __init__(
        self,
        network: NamedTuple,
        initial_hidden_state: jnp.ndarray,
        optimizer: optax.GradientTransformation,
        random_key: jnp.ndarray,
        gru_dim: int,
        obs_spec: Tuple,
        batch_size: int = 2000,
        num_envs: int = 4,
        num_minibatches: int = 16,
        num_epochs: int = 4,
        clip_value: bool = True,
        value_coeff: float = 0.5,
        anneal_entropy: bool = False,
        entropy_coeff_start: float = 0.1,
        entropy_coeff_end: float = 0.01,
        entropy_coeff_horizon: int = 3_000_000,
        ppo_clipping_epsilon: float = 0.2,
        gamma: float = 0.99,
        gae_lambda: float = 0.95,
        player_id: int = 0,
    ):
        @jax.jit
        def policy(
            state: TrainingState, observation: jnp.ndarray, mem: MemoryState
        ):
            """Agent policy to select actions and calculate agent specific information"""
            key, subkey = jax.random.split(state.random_key)
            (dist, values), (_current_th, hidden) = network.apply(
                state.params,
                (observation, mem.th),
                mem.hidden,
            )

            actions = dist.sample(seed=subkey)
            mem.extras["values"] = values
            mem.extras["log_probs"] = dist.log_prob(actions)

            # update the hiddens and running th
            mem = mem._replace(
                hidden=hidden, curr_th=_current_th, extras=mem.extras
            )

            state = state._replace(random_key=key)
            return (
                actions,
                state,
                mem,
            )

        def gae_advantages(
            rewards: jnp.ndarray, values: jnp.ndarray, dones: jnp.ndarray
        ) -> jnp.ndarray:
            """Calculates the gae advantages from a sequence. Note that the
            arguments are of length = rollout length + 1"""
            # 'Zero out' the terminated states
            discounts = gamma * jnp.logical_not(dones)

            reverse_batch = (
                jnp.flip(values[:-1], axis=0),
                jnp.flip(rewards, axis=0),
                jnp.flip(discounts, axis=0),
            )

            _, advantages = jax.lax.scan(
                get_advantages,
                (
                    jnp.zeros_like(values[-1]),
                    values[-1],
                    jnp.ones_like(values[-1]) * gae_lambda,
                ),
                reverse_batch,
            )

            advantages = jnp.flip(advantages, axis=0)
            target_values = values[:-1] + advantages  # Q-value estimates
            target_values = jax.lax.stop_gradient(target_values)
            return advantages, target_values

        def loss(
            params: hk.Params,
            timesteps: int,
            observations: jnp.ndarray,
            actions: jnp.array,
            behavior_log_probs: jnp.array,
            target_values: jnp.array,
            advantages: jnp.array,
            behavior_values: jnp.array,
            hiddens: jnp.ndarray,
            meta_actions: jnp.ndarray,
        ):
            """Surrogate loss using clipped probability ratios."""
            (distribution, values), _ = network.apply(
                params, (observations, meta_actions), hiddens
            )

            log_prob = distribution.log_prob(actions)
            entropy = distribution.entropy()

            # Compute importance sampling weights: current policy / behavior policy.
            rhos = jnp.exp(log_prob - behavior_log_probs)

            # Policy loss: Clipping
            clipped_ratios_t = jnp.clip(
                rhos, 1.0 - ppo_clipping_epsilon, 1.0 + ppo_clipping_epsilon
            )
            clipped_objective = jnp.fmin(
                rhos * advantages, clipped_ratios_t * advantages
            )
            policy_loss = -jnp.mean(clipped_objective)

            # Value loss: MSE
            value_cost = value_coeff
            unclipped_value_error = target_values - values
            unclipped_value_loss = unclipped_value_error**2

            # Value clipping
            if clip_value:
                # Clip values to reduce variablility during critic training.
                clipped_values = behavior_values + jnp.clip(
                    values - behavior_values,
                    -ppo_clipping_epsilon,
                    ppo_clipping_epsilon,
                )
                clipped_value_error = target_values - clipped_values
                clipped_value_loss = clipped_value_error**2
                value_loss = jnp.mean(
                    jnp.fmax(unclipped_value_loss, clipped_value_loss)
                )
            else:
                value_loss = jnp.mean(unclipped_value_loss)

            # Entropy loss: Standard entropy term
            # Calculate the new value based on linear annealing formula
            if anneal_entropy:
                fraction = jnp.fmax(1 - timesteps / entropy_coeff_horizon, 0)
                entropy_cost = (
                    fraction * entropy_coeff_start
                    + (1 - fraction) * entropy_coeff_end
                )
            # Constant Entropy term
            else:
                entropy_cost = entropy_coeff_start
            entropy_loss = -jnp.mean(entropy)

            # Total loss: Minimize policy and value loss; maximize entropy
            total_loss = (
                policy_loss
                + entropy_cost * entropy_loss
                + value_loss * value_cost
            )

            return total_loss, {
                "loss_total": total_loss,
                "loss_policy": policy_loss,
                "loss_value": value_loss,
                "loss_entropy": entropy_loss,
                "entropy_cost": entropy_cost,
            }

        def sgd_step(
            state: TrainingState, sample: NamedTuple
        ) -> Tuple[TrainingState, Dict[str, jnp.ndarray]]:
            """Performs a minibatch SGD step, returning new state and metrics."""
            # Extract data
            (
                observations,
                actions,
                rewards,
                behavior_log_probs,
                behavior_values,
                dones,
                hiddens,
                meta_actions,
            ) = (
                sample.observations,
                sample.actions,
                sample.rewards,
                sample.behavior_log_probs,
                sample.behavior_values,
                sample.dones,
                sample.hiddens,
                sample.meta_actions,
            )

            # batch_gae_advantages = jax.vmap(gae_advantages, 1, (0, 0))
            advantages, target_values = gae_advantages(
                rewards=rewards, values=behavior_values, dones=dones
            )

            # Exclude the last step - it was only used for bootstrapping.
            # The shape is [num_steps, num_envs, ..]
            behavior_values = behavior_values[:-1, :]
            trajectories = Batch(
                observations=observations,
                actions=actions,
                advantages=advantages,
                behavior_log_probs=behavior_log_probs,
                target_values=target_values,
                behavior_values=behavior_values,
                hiddens=hiddens,
                meta_actions=meta_actions,
            )
            # Concatenate all trajectories. Reshape from [num_envs, num_steps, ..]
            # to [num_envs * num_steps,..]
            assert len(target_values.shape) > 1
            num_envs = target_values.shape[1]
            num_steps = target_values.shape[0]
            batch_size = num_envs * num_steps
            assert batch_size % num_minibatches == 0, (
                "Num minibatches must divide batch size. Got batch_size={}"
                " num_minibatches={}."
            ).format(batch_size, num_minibatches)

            batch = jax.tree_util.tree_map(
                lambda x: x.reshape((batch_size,) + x.shape[2:]), trajectories
            )

            grad_fn = jax.jit(jax.grad(loss, has_aux=True))

            def model_update_minibatch(
                carry: Tuple[hk.Params, optax.OptState, int],
                minibatch: Batch,
            ) -> Tuple[
                Tuple[hk.Params, optax.OptState, int], Dict[str, jnp.ndarray]
            ]:
                """Performs model update for a single minibatch."""
                params, opt_state, timesteps = carry
                # Normalize advantages at the minibatch level before using them.
                advantages = (
                    minibatch.advantages
                    - jnp.mean(minibatch.advantages, axis=0)
                ) / (jnp.std(minibatch.advantages, axis=0) + 1e-8)
                gradients, metrics = grad_fn(
                    params,
                    timesteps,
                    minibatch.observations,
                    minibatch.actions,
                    minibatch.behavior_log_probs,
                    minibatch.target_values,
                    advantages,
                    minibatch.behavior_values,
                    minibatch.hiddens,
                    minibatch.meta_actions,
                )

                # Apply updates
                updates, opt_state = optimizer.update(gradients, opt_state)
                params = optax.apply_updates(params, updates)

                metrics["norm_grad"] = optax.global_norm(gradients)
                metrics["norm_updates"] = optax.global_norm(updates)
                return (params, opt_state, timesteps), metrics

            def model_update_epoch(
                carry: Tuple[
                    jnp.ndarray, hk.Params, optax.OptState, int, Batch
                ],
                unused_t: Tuple[()],
            ) -> Tuple[
                Tuple[jnp.ndarray, hk.Params, optax.OptState, Batch],
                Dict[str, jnp.ndarray],
            ]:
                """Performs model updates based on one epoch of data."""
                key, params, opt_state, timesteps, batch = carry
                key, subkey = jax.random.split(key)
                permutation = jax.random.permutation(subkey, batch_size)
                shuffled_batch = jax.tree_util.tree_map(
                    lambda x: jnp.take(x, permutation, axis=0), batch
                )
                minibatches = jax.tree_util.tree_map(
                    lambda x: jnp.reshape(
                        x, [num_minibatches, -1] + list(x.shape[1:])
                    ),
                    shuffled_batch,
                )

                (params, opt_state, timesteps), metrics = jax.lax.scan(
                    model_update_minibatch,
                    (params, opt_state, timesteps),
                    minibatches,
                    length=num_minibatches,
                )
                return (key, params, opt_state, timesteps, batch), metrics

            params = state.params
            opt_state = state.opt_state
            timesteps = state.timesteps

            # Repeat training for the given number of epoch, taking a random
            # permutation for every epoch.
            # signature is scan(function, carry, tuple to iterate over, length)
            (key, params, opt_state, timesteps, _), metrics = jax.lax.scan(
                model_update_epoch,
                (state.random_key, params, opt_state, timesteps, batch),
                (),
                length=num_epochs,
            )

            metrics = jax.tree_util.tree_map(jnp.mean, metrics)
            metrics["rewards_mean"] = jnp.mean(
                jnp.abs(jnp.mean(rewards, axis=(0, 1)))
            )
            metrics["rewards_std"] = jnp.std(rewards, axis=(0, 1))

            # Reset the memory
            new_state = TrainingState(
                params=params,
                opt_state=opt_state,
                random_key=key,
                timesteps=timesteps + batch_size,
            )

            new_memory = MemoryState(
                hidden=jnp.zeros(shape=(self._num_envs,) + (gru_dim,)),
                th=jnp.ones(shape=(self._num_envs,) + (gru_dim // 3,)),
                curr_th=jnp.ones(shape=(self._num_envs,) + (gru_dim // 3,)),
                extras={
                    "log_probs": jnp.zeros(self._num_envs),
                    "values": jnp.zeros(self._num_envs),
                },
            )

            return new_state, new_memory, metrics

        def make_initial_state(
            key: Any, initial_hidden_state: jnp.ndarray
        ) -> TrainingState:
            """Initialises the training state (parameters and optimiser state)."""

            # We pass through initial_hidden_state so its easy to batch memory
            key, subkey = jax.random.split(key)

            if isinstance(obs_spec, dict):
                # dummy_obs = jax.tree_map(lambda x: jnp.zeros(x), obs_spec)
                dummy_obs = {
                    "inventory": jnp.zeros(obs_spec["inventory"]),
                    "observation": jnp.zeros(obs_spec["observation"]),
                }
            else:
                dummy_obs = jnp.zeros(shape=obs_spec)

            dummy_obs = utils.add_batch_dim(dummy_obs)
            hidden_size = initial_hidden_state.shape[-1]

            dummy_meta = jnp.zeros(shape=hidden_size // 3)
            dummy_meta = utils.add_batch_dim(dummy_meta)
            dummy_input = (dummy_obs, dummy_meta)

            initial_params = network.init(
                subkey, dummy_input, initial_hidden_state
            )
            initial_opt_state = optimizer.init(initial_params)
            return TrainingState(
                random_key=key,
                params=initial_params,
                opt_state=initial_opt_state,
                timesteps=0,
            ), MemoryState(
                hidden=jnp.zeros((num_envs, hidden_size)),
                th=jnp.ones((num_envs, hidden_size // 3)),
                curr_th=jnp.ones((num_envs, hidden_size // 3)),
                extras={
                    "values": jnp.zeros(num_envs),
                    "log_probs": jnp.zeros(num_envs),
                },
            )

        @jax.jit
        def prepare_batch(
            traj_batch: NamedTuple,
            done: Any,
            action_extras: dict,
        ):
            # Rollouts complete -> Training begins
            # Add an additional rollout step for advantage calculation

            _value = jax.lax.select(
                done,
                jnp.zeros_like(action_extras["values"]),
                action_extras["values"],
            )

            _value = jax.lax.expand_dims(_value, [0])

            # need to add final value here
            traj_batch = traj_batch._replace(
                behavior_values=jnp.concatenate(
                    [traj_batch.behavior_values, _value], axis=0
                )
            )
            return traj_batch

        # Initialise training state (parameters, optimiser state, extras).
        self._state, self._mem = make_initial_state(
            random_key, initial_hidden_state
        )

        self.make_initial_state = make_initial_state

        self.prepare_batch = prepare_batch
        self._sgd_step = jax.jit(sgd_step)

        # Set up counters and logger
        self._logger = Logger()
        self._total_steps = 0
        self._until_sgd = 0
        self._logger.metrics = {
            "total_steps": 0,
            "sgd_steps": 0,
            "loss_total": 0,
            "loss_policy": 0,
            "loss_value": 0,
            "loss_entropy": 0,
            "entropy_cost": entropy_coeff_start,
        }

        # Initialize functions
        self._policy = policy
        self.forward = network.apply
        self.player_id = player_id

        # Other useful hyperparameters
        self._num_envs = num_envs  # number of environments
        # self._num_steps = num_steps  # number of steps per environment
        # self._batch_size = int(num_envs * num_steps)  # number in one batch
        self._num_minibatches = num_minibatches  # number of minibatches
        self._num_epochs = num_epochs  # number of epochs to use sample
        self._gru_dim = gru_dim

    def reset_memory(self, memory, eval=False) -> TrainingState:
        num_envs = 1 if eval else self._num_envs

        memory = memory._replace(
            extras={
                "values": jnp.zeros(num_envs),
                "log_probs": jnp.zeros(num_envs),
            },
            hidden=jnp.zeros((num_envs, self._gru_dim)),
            th=jnp.ones((num_envs, self._gru_dim // 3)),
            curr_th=jnp.ones((num_envs, self._gru_dim // 3)),
        )
        return memory

    def update(
        self,
        traj_batch: NamedTuple,
        obs: jnp.ndarray,
        state: TrainingState,
        mem: MemoryState,
    ):

        """Update the agent -> only called at the end of a trajectory"""
        _, _, mem = self._policy(state, obs, mem)
        traj_batch = self.prepare_batch(
            traj_batch, traj_batch.dones[-1, ...], mem.extras
        )
        state, mem, metrics = self._sgd_step(state, traj_batch)

        # update logging

        self._logger.metrics["sgd_steps"] += (
            self._num_minibatches * self._num_epochs
        )
        self._logger.metrics["loss_total"] = metrics["loss_total"]
        self._logger.metrics["loss_policy"] = metrics["loss_policy"]
        self._logger.metrics["loss_value"] = metrics["loss_value"]
        self._logger.metrics["loss_entropy"] = metrics["loss_entropy"]
        self._logger.metrics["entropy_cost"] = metrics["entropy_cost"]
        return state, mem, metrics

    def meta_policy(self, mem: MemoryState):
        """Policy function for the meta agent"""

        # update memory with the running th from previous epsiode
        mem = mem._replace(th=mem.curr_th)

        # reset memory of agent
        mem = mem._replace(
            hidden=jnp.zeros_like(mem.hidden),
            curr_th=jnp.ones_like(mem.curr_th),
        )

        return mem


# TODO: seed, and player_id not used in CartPole
def make_mfos_agent(
    args,
    agent_args,
    obs_spec,
    action_spec,
    seed: int,
    player_id: int,
    num_iterations: int,
):
    """Make PPO agent"""
    # Network

    if args.env_id == "coin_game":
        network, initial_hidden_state = make_mfos_network(
            action_spec,
            agent_args.hidden_size,
        )
    elif args.env_id in ["Cournot", Rice.env_id]:
        network, initial_hidden_state = make_mfos_continuous_network(
            action_spec,
            agent_args.hidden_size,
        )
    elif args.env_id == "Fishery":
        network, initial_hidden_state = make_mfos_continuous_network(
            action_spec,
            agent_args.hidden_size,
        )
    elif args.env_id == "InTheMatrix":
        network, initial_hidden_state = make_mfos_ipditm_network(
            action_spec,
            agent_args.hidden_size,
            agent_args.output_channels,
            agent_args.kernel_shape,
        )
    elif args.env_id == "iterated_matrix_game":
        if args.att_type=='att':
            raise ValueError("Attention not supported")
        elif args.att_type=='avg':
            network, initial_hidden_state = make_mfos_avg_network(
                action_spec, agent_args.hidden_size
            )
        elif args.att_type=='nothing':
            network, initial_hidden_state = make_mfos_network(
                action_spec, agent_args.hidden_size
            )
    else:
        raise ValueError("Unsupported environment")

    gru_dim = initial_hidden_state.shape[1]

    # Optimizer
    transition_steps = (
        num_iterations * agent_args.num_epochs * agent_args.num_minibatches
    )

    if agent_args.lr_scheduling:
        scheduler = optax.linear_schedule(
            init_value=agent_args.learning_rate,
            end_value=0,
            transition_steps=transition_steps,
        )
        optimizer = optax.chain(
            optax.clip_by_global_norm(agent_args.max_gradient_norm),
            optax.scale_by_adam(eps=agent_args.adam_epsilon),
            optax.scale_by_schedule(scheduler),
            optax.scale(-1),
        )

    else:
        optimizer = optax.chain(
            optax.clip_by_global_norm(agent_args.max_gradient_norm),
            optax.scale_by_adam(eps=agent_args.adam_epsilon),
            optax.scale(-agent_args.learning_rate),
        )

    # Random key
    random_key = jax.random.PRNGKey(seed=seed)

    agent = PPO(
        network=network,
        initial_hidden_state=initial_hidden_state,
        optimizer=optimizer,
        random_key=random_key,
        gru_dim=gru_dim,
        obs_spec=obs_spec,
        batch_size=None,
        num_envs=args.num_envs,
        num_minibatches=agent_args.num_minibatches,
        num_epochs=agent_args.num_epochs,
        clip_value=agent_args.clip_value,
        value_coeff=agent_args.value_coeff,
        anneal_entropy=agent_args.anneal_entropy,
        entropy_coeff_start=agent_args.entropy_coeff_start,
        entropy_coeff_end=agent_args.entropy_coeff_end,
        entropy_coeff_horizon=agent_args.entropy_coeff_horizon,
        ppo_clipping_epsilon=agent_args.ppo_clipping_epsilon,
        gamma=agent_args.gamma,
        gae_lambda=agent_args.gae_lambda,
        player_id=player_id,
    )
    return agent


if __name__ == "__main__":
    pass<|MERGE_RESOLUTION|>--- conflicted
+++ resolved
@@ -12,11 +12,8 @@
 from pax.agents.mfos_ppo.networks import (
     make_mfos_ipditm_network,
     make_mfos_network,
-<<<<<<< HEAD
     make_mfos_avg_network,
-=======
     make_mfos_continuous_network,
->>>>>>> 9d3fa62e
 )
 from pax.envs.rice.rice import Rice
 from pax.utils import TrainingState, get_advantages
