--- conflicted
+++ resolved
@@ -538,15 +538,6 @@
     )
 
     # Optimizer
-<<<<<<< HEAD
-    batch_size = int(
-        args.num_envs
-        * args.num_inner_steps
-        * args.num_outer_steps
-        * args.num_opps
-    )
-=======
->>>>>>> 4665b7b1
     transition_steps = (
         num_iterations * agent_args.num_epochs * agent_args.num_minibatches
     )
@@ -582,10 +573,6 @@
         gru_dim=gru_dim,
         obs_spec=obs_spec,
         num_envs=args.num_envs,
-<<<<<<< HEAD
-        num_steps=args.num_inner_steps * args.num_outer_steps,
-=======
->>>>>>> 4665b7b1
         num_minibatches=agent_args.num_minibatches,
         num_epochs=agent_args.num_epochs,
         clip_value=agent_args.clip_value,
