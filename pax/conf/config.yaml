hydra:
  run:
    dir: .
  sweep:
    dir: .
    subdir: .
  job_logging:
    root:
      level: INFO

# Global variables 
seed: 0
save_dir: "./exp/${wandb.group}/${wandb.name}"

# Agents  
<<<<<<< HEAD
agent1: 'LOLA'
agent2: 'LOLA'
=======
agent1: 'Hyper'
agent2: 'HyperTFT'
>>>>>>> 2352874d

# Environment
env_id: ipd
game: ipd 
env_type: infinite
env_discount: 0.99
payoff:
centralized: True

# Training hyperparameters
<<<<<<< HEAD
num_envs: 100
num_steps: 100 # number of steps per episode
total_timesteps: 100_000_000
eval_every: 500 # eval every n episodes, not timesteps
=======
num_envs: 50
num_steps: 1 # number of steps per episode
total_timesteps: 5_000
eval_every: 50 # timesteps
>>>>>>> 2352874d

# Useful information
# num_episodes = total_timesteps / (num_steps * num_envs) 
# num_updates = num_episodes / eval_every
# batch_size = num_envs * num_steps

# DQN agent parameters
dqn: 
  batch_size: 256
  discount: 0.99
  learning_rate: 1e-2
  epsilon: 0.5
  replay_capacity: 100000
  min_replay_size: 1000
  sgd_period: 1 
  target_update_period: 4 

# PPO agent parameters
ppo:
<<<<<<< HEAD
  num_minibatches: 10
  num_epochs: 4 
  gamma: 0.75
=======
  num_minibatches: 5
  num_epochs: 1 
  gamma: 0.96
>>>>>>> 2352874d
  gae_lambda: 0.95
  ppo_clipping_epsilon: 0.2
  value_coeff: 0.5
  clip_value: True
  max_gradient_norm: 0.5
  anneal_entropy: True
<<<<<<< HEAD
  entropy_coeff_start: 0.2 
  entropy_coeff_horizon: 500_000
  # for halfway, the horizon should (1/2) * (total_timesteps / num_envs)
  entropy_coeff_end: 0.01
=======
  entropy_coeff_start: 0.1
  entropy_coeff_horizon: 5_000
  entropy_coeff_end: 0.001
>>>>>>> 2352874d
  lr_scheduling: True
  learning_rate: 2.5e-3
  adam_epsilon: 1e-5
  with_memory: False

# LOLA agent parameters
# lola:
#   ... 

# Logging setup
wandb:
  entity: "ucl-dark"
  project: ipd
<<<<<<< HEAD
  group: '${agent1}-vs-${agent2}-${game}-with-memory=${ppo.with_memory}-v3'
=======
  group: 'MFOS-${agent1}-vs-${agent2}-${game}-with-memory=${ppo.with_memory}-final'
>>>>>>> 2352874d
  name: run-seed-${seed}
  log: True<|MERGE_RESOLUTION|>--- conflicted
+++ resolved
@@ -13,13 +13,8 @@
 save_dir: "./exp/${wandb.group}/${wandb.name}"
 
 # Agents  
-<<<<<<< HEAD
 agent1: 'LOLA'
 agent2: 'LOLA'
-=======
-agent1: 'Hyper'
-agent2: 'HyperTFT'
->>>>>>> 2352874d
 
 # Environment
 env_id: ipd
@@ -30,17 +25,10 @@
 centralized: True
 
 # Training hyperparameters
-<<<<<<< HEAD
 num_envs: 100
 num_steps: 100 # number of steps per episode
 total_timesteps: 100_000_000
 eval_every: 500 # eval every n episodes, not timesteps
-=======
-num_envs: 50
-num_steps: 1 # number of steps per episode
-total_timesteps: 5_000
-eval_every: 50 # timesteps
->>>>>>> 2352874d
 
 # Useful information
 # num_episodes = total_timesteps / (num_steps * num_envs) 
@@ -60,31 +48,19 @@
 
 # PPO agent parameters
 ppo:
-<<<<<<< HEAD
   num_minibatches: 10
   num_epochs: 4 
   gamma: 0.75
-=======
-  num_minibatches: 5
-  num_epochs: 1 
-  gamma: 0.96
->>>>>>> 2352874d
   gae_lambda: 0.95
   ppo_clipping_epsilon: 0.2
   value_coeff: 0.5
   clip_value: True
   max_gradient_norm: 0.5
   anneal_entropy: True
-<<<<<<< HEAD
   entropy_coeff_start: 0.2 
   entropy_coeff_horizon: 500_000
   # for halfway, the horizon should (1/2) * (total_timesteps / num_envs)
   entropy_coeff_end: 0.01
-=======
-  entropy_coeff_start: 0.1
-  entropy_coeff_horizon: 5_000
-  entropy_coeff_end: 0.001
->>>>>>> 2352874d
   lr_scheduling: True
   learning_rate: 2.5e-3
   adam_epsilon: 1e-5
@@ -98,10 +74,6 @@
 wandb:
   entity: "ucl-dark"
   project: ipd
-<<<<<<< HEAD
   group: '${agent1}-vs-${agent2}-${game}-with-memory=${ppo.with_memory}-v3'
-=======
-  group: 'MFOS-${agent1}-vs-${agent2}-${game}-with-memory=${ppo.with_memory}-final'
->>>>>>> 2352874d
   name: run-seed-${seed}
   log: True