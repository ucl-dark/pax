--- conflicted
+++ resolved
@@ -20,31 +20,6 @@
 agent1: 'PPO'
 agent2: 'PPO'
 
-<<<<<<< HEAD
-# Environment
-env_id: matrix_game
-env_type: coin_game
-env_discount: 0.96
-payoff: [[-1, -1], [-3, 0], [0, -3], [-2, -2]]
-
-# Runner
-runner: rl 
-
-# Training hyperparameters
-# env_batch_size = num_envs * num_opponents
-num_envs: 100
-num_generations: 100
-num_opps: 1
-num_inner_steps: 16 # number of inner steps
-total_timesteps: 1.0e8
-
-# Useful information
-# num_episodes = total_timesteps / (num_steps * num_envs) 
-# train_batch_size = num_envs * num_opps * num_steps
-
-
-=======
->>>>>>> 4665b7b1
 # Logging setup
 wandb:
   entity: "ucl-dark"
