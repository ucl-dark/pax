hydra:
  run:
    dir: .
  sweep:
    dir: .
    subdir: .
  job_logging:
    root:
      level: INFO

# Global variables 
seed: 0
save_dir: "./exp/${wandb.group}/${wandb.name}"
debug: False

# Agents  
agent1: 'Hyper'
agent2: 'NaiveLearner'

# Environment
env_id: ipd
game: ipd 
env_type: infinite
env_discount: 0.96
payoff: [[-1, -1], [-3, 0], [0, -3], [-2, -2]]

# Training hyperparameters
num_envs: 4000
num_steps: 100 # number of steps per episode
total_timesteps: 1.6e9
eval_every: 0.4e9 # timesteps for update

# Useful information
# num_episodes = total_timesteps / (num_steps * num_envs) 
# num_updates = num_episodes / eval_every
# batch_size = num_envs * num_steps

# DQN agent parameters
dqn: 
  batch_size: 256
  discount: 0.99
  learning_rate: 1e-2
  epsilon: 0.5
  replay_capacity: 100000
  min_replay_size: 1000
  sgd_period: 1 
  target_update_period: 4 

# PPO agent parameters
ppo:
  num_minibatches: 1
  num_epochs: 4 
  gamma: 0.96
  gae_lambda: 0.99
  ppo_clipping_epsilon: 0.2
  value_coeff: 0.5
  clip_value: True
  max_gradient_norm: 0.5
  anneal_entropy: False
  entropy_coeff_start: 0.01
  entropy_coeff_horizon: 0.8e9
  entropy_coeff_end: 0.001
  lr_scheduling: False
  learning_rate: 4e-3
  adam_epsilon: 1e-5
<<<<<<< HEAD
  adam_eps_root: 0
=======
  adam_eps_root: 0.
>>>>>>> 4a2a49c7
  with_memory: False

# Naive Learner parameters
naive:
  lr: 1.0

# LOLA agent parameters
# lola:
#   ... 

# Logging setup
wandb:
  entity: "ucl-dark"
  project: ipd
  group: 'MFOS-${agent1}-vs-${agent2}-${game}'
  name: run-seed-${seed}
  log: True<|MERGE_RESOLUTION|>--- conflicted
+++ resolved
@@ -63,11 +63,7 @@
   lr_scheduling: False
   learning_rate: 4e-3
   adam_epsilon: 1e-5
-<<<<<<< HEAD
-  adam_eps_root: 0
-=======
   adam_eps_root: 0.
->>>>>>> 4a2a49c7
   with_memory: False
 
 # Naive Learner parameters
