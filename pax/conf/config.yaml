hydra:
  run:
    dir: .
  sweep:
    dir: .
    subdir: .
  job_logging:
    root:
      level: INFO

# Global variables 
seed: 0
save_dir: "./exp/${wandb.group}/${wandb.name}"
debug: False

# Agents  
<<<<<<< HEAD
agent1: 'LOLA'
agent2: 'LOLA'
=======
agent1: 'Hyper'
agent2: 'NaiveLearner'
>>>>>>> eb6fd437

# Environment
env_id: ipd
game: ipd 
<<<<<<< HEAD
env_type: finite
env_discount: 0.99
payoff:
centralized: True

# Training hyperparameters
num_envs: 100
num_steps: 100 # number of steps per episode
total_timesteps: 100_000_000
eval_every: 500 # eval every n episodes, not timesteps
=======
env_type: infinite
env_discount: 0.96
payoff: [[-1, -1], [-3, 0], [0, -3], [-2, -2]]

# Training hyperparameters
num_envs: 4000
num_steps: 100 # number of steps per episode
total_timesteps: 1.6e9
eval_every: 0.4e9 # timesteps for update
>>>>>>> eb6fd437

# Useful information
# num_episodes = total_timesteps / (num_steps * num_envs) 
# num_updates = num_episodes / eval_every
# batch_size = num_envs * num_steps

# DQN agent parameters
dqn: 
  batch_size: 256
  discount: 0.99
  learning_rate: 1e-2
  epsilon: 0.5
  replay_capacity: 100000
  min_replay_size: 1000
  sgd_period: 1 
  target_update_period: 4 

# PPO agent parameters
ppo:
<<<<<<< HEAD
  num_minibatches: 10
  num_epochs: 4 
  gamma: 0.75
  gae_lambda: 0.95
=======
  num_minibatches: 1
  num_epochs: 4 
  gamma: 0.96
  gae_lambda: 0.99
>>>>>>> eb6fd437
  ppo_clipping_epsilon: 0.2
  value_coeff: 0.5
  clip_value: True
  max_gradient_norm: 0.5
<<<<<<< HEAD
  anneal_entropy: True
  entropy_coeff_start: 0.2 
  entropy_coeff_horizon: 500_000
  # for halfway, the horizon should (1/2) * (total_timesteps / num_envs)
  entropy_coeff_end: 0.01
  lr_scheduling: True
  learning_rate: 2.5e-3
=======
  anneal_entropy: False
  entropy_coeff_start: 0.01
  entropy_coeff_horizon: 0.8e9
  entropy_coeff_end: 0.001
  lr_scheduling: False
  learning_rate: 4e-3
>>>>>>> eb6fd437
  adam_epsilon: 1e-5
  adam_eps_root: 0.
  with_memory: False

# Naive Learner parameters
naive:
  lr: 1.0

# LOLA agent parameters
# lola:
#   ... 

# Logging setup
wandb:
  entity: "ucl-dark"
  project: ipd
<<<<<<< HEAD
  group: '${agent1}-vs-${agent2}-${game}-with-memory=${ppo.with_memory}-v3'
=======
  group: 'MFOS-${agent1}-vs-${agent2}-${game}'
>>>>>>> eb6fd437
  name: run-seed-${seed}
  log: False<|MERGE_RESOLUTION|>--- conflicted
+++ resolved
@@ -14,18 +14,12 @@
 debug: False
 
 # Agents  
-<<<<<<< HEAD
 agent1: 'LOLA'
 agent2: 'LOLA'
-=======
-agent1: 'Hyper'
-agent2: 'NaiveLearner'
->>>>>>> eb6fd437
 
 # Environment
 env_id: ipd
 game: ipd 
-<<<<<<< HEAD
 env_type: finite
 env_discount: 0.99
 payoff:
@@ -36,17 +30,7 @@
 num_steps: 100 # number of steps per episode
 total_timesteps: 100_000_000
 eval_every: 500 # eval every n episodes, not timesteps
-=======
-env_type: infinite
-env_discount: 0.96
-payoff: [[-1, -1], [-3, 0], [0, -3], [-2, -2]]
 
-# Training hyperparameters
-num_envs: 4000
-num_steps: 100 # number of steps per episode
-total_timesteps: 1.6e9
-eval_every: 0.4e9 # timesteps for update
->>>>>>> eb6fd437
 
 # Useful information
 # num_episodes = total_timesteps / (num_steps * num_envs) 
@@ -66,22 +50,14 @@
 
 # PPO agent parameters
 ppo:
-<<<<<<< HEAD
   num_minibatches: 10
   num_epochs: 4 
   gamma: 0.75
   gae_lambda: 0.95
-=======
-  num_minibatches: 1
-  num_epochs: 4 
-  gamma: 0.96
-  gae_lambda: 0.99
->>>>>>> eb6fd437
   ppo_clipping_epsilon: 0.2
   value_coeff: 0.5
   clip_value: True
   max_gradient_norm: 0.5
-<<<<<<< HEAD
   anneal_entropy: True
   entropy_coeff_start: 0.2 
   entropy_coeff_horizon: 500_000
@@ -89,14 +65,6 @@
   entropy_coeff_end: 0.01
   lr_scheduling: True
   learning_rate: 2.5e-3
-=======
-  anneal_entropy: False
-  entropy_coeff_start: 0.01
-  entropy_coeff_horizon: 0.8e9
-  entropy_coeff_end: 0.001
-  lr_scheduling: False
-  learning_rate: 4e-3
->>>>>>> eb6fd437
   adam_epsilon: 1e-5
   adam_eps_root: 0.
   with_memory: False
@@ -113,10 +81,6 @@
 wandb:
   entity: "ucl-dark"
   project: ipd
-<<<<<<< HEAD
   group: '${agent1}-vs-${agent2}-${game}-with-memory=${ppo.with_memory}-v3'
-=======
-  group: 'MFOS-${agent1}-vs-${agent2}-${game}'
->>>>>>> eb6fd437
   name: run-seed-${seed}
   log: False