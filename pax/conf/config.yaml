hydra:
  run:
    dir: .
  sweep:
    dir: .
    subdir: .
  job_logging:
    root:
      level: INFO

# Global variables 
seed: 0
save_dir: "./exp/${wandb.group}/${wandb.name}"
debug: False

# Agents  
<<<<<<< HEAD
agent1: 'PPO_memory'
agent2: 'Naive'
=======
agent1: 'Hyper'
agent2: 'NaiveLearnerEx'
>>>>>>> 59467e8c

# Environment
env_id: ipd
game: ipd 
env_type: meta
env_discount: 0.96
payoff: [[-1, -1], [-3, 0], [0, -3], [-2, -2]]

# Training hyperparameters
num_envs: 100
num_steps: 90000 # total number of steps per episode (this is num_inner_steps * num_outer_steps)
num_inner_steps: 90 # number of inner steps (only for MetaFinite Env)
total_timesteps: 2.0e9
eval_every: 0.4e9 # timesteps for update

# Useful information
# num_episodes = total_timesteps / (num_steps * num_envs) 
# num_updates = num_episodes / eval_every
# batch_size = num_envs * num_steps


# PPO agent parameters
ppo:
  num_minibatches: 10
  num_epochs: 4 
  gamma: 0.96
  gae_lambda: 0.95
  ppo_clipping_epsilon: 0.2
  value_coeff: 0.5
  clip_value: True
  max_gradient_norm: 0.5
  anneal_entropy: True
  entropy_coeff_start: 0.1
  entropy_coeff_horizon: 0.4e9
  entropy_coeff_end: 0.1
  lr_scheduling: True
  learning_rate: 3e-4
  adam_epsilon: 1e-5
  with_memory: True

# Naive Learner parameters 
naive:
  num_minibatches: 1
  num_epochs: 1
  gamma: 0.96
  gae_lambda: 0.95
  max_gradient_norm: 1.0
  learning_rate: 1.0
  adam_epsilon: 1e-5

# Logging setup
wandb:
  entity: "ucl-dark"
  project: ipd
  group: 'MARL^2-${agent1}-vs-${agent2}-debug'
  name: run-seed-${seed}
  log: True


# DQN agent parameters
dqn: 
  batch_size: 256
  discount: 0.99
  learning_rate: 1e-2
  epsilon: 0.5
  replay_capacity: 100000
  min_replay_size: 1000
  sgd_period: 1 
  target_update_period: 4 <|MERGE_RESOLUTION|>--- conflicted
+++ resolved
@@ -14,13 +14,8 @@
 debug: False
 
 # Agents  
-<<<<<<< HEAD
 agent1: 'PPO_memory'
 agent2: 'Naive'
-=======
-agent1: 'Hyper'
-agent2: 'NaiveLearnerEx'
->>>>>>> 59467e8c
 
 # Environment
 env_id: ipd
