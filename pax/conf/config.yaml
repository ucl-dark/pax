hydra:
  run:
    dir: .
  sweep:
    dir: .
    subdir: .
  job_logging:
    root:
      level: INFO

# Global variables 
seed: 0
save_dir: "./exp/${wandb.group}/${wandb.name}"
debug: False

# Agents  
agent1: 'PPO_memory'
agent2: 'Naive'

# Environment
env_id: ipd
game: ipd 
env_type: meta
env_discount: 0.96
payoff: [[-1, -1], [-3, 0], [0, -3], [-2, -2]]

# Training hyperparameters

# env_batch_size = num_envs * num_opponents
<<<<<<< HEAD
popsize: 20
num_gens: 50
num_envs: 2
num_opponents: 60
num_steps: 100 # total number of steps per episode (this is num_inner_steps * num_outer_steps)
num_inner_steps: 25 # number of inner steps (only for MetaFinite Env)
total_timesteps: 1.0e9
eval_every: 1.0e9 # timesteps 
=======
num_envs: 1
num_opponents: 4000
num_steps: 2000 # total number of steps per episode (this is num_inner_steps * num_outer_steps)
num_inner_steps: 50 # number of inner steps (only for MetaFinite Env)
total_timesteps: 1.0e8
eval_every: 1.0e8 # timesteps 
>>>>>>> 09d02330

# Useful information
# num_episodes = total_timesteps / (num_steps * num_envs) 
# num_updates = num_episodes / eval_every
# train_batch_size = num_envs * num_opponents * num_steps

# PPO agent parameters
ppo:
  num_minibatches: 10
  num_epochs: 4 
  gamma: 0.96
  gae_lambda: 0.95
  ppo_clipping_epsilon: 0.2
  value_coeff: 0.5
  clip_value: True
  max_gradient_norm: 0.5
  anneal_entropy: True
  entropy_coeff_start: 0.1
<<<<<<< HEAD
  entropy_coeff_horizon: 0.4e9
=======
  entropy_coeff_horizon: 0.5e8
>>>>>>> 09d02330
  entropy_coeff_end: 0.01
  lr_scheduling: True
  learning_rate: 3e-4
  adam_epsilon: 1e-5
  with_memory: True

# Naive Learner parameters 
naive:
  num_minibatches: 1
  num_epochs: 1
  gamma: 0.96
  gae_lambda: 0.95
  max_gradient_norm: 1.0
  learning_rate: 1.0
  adam_epsilon: 1e-5

# Logging setup
wandb:
  entity: "ucl-dark"
  project: ipd
  group: 'MARL^2-${agent1}-vs-${agent2}'
  name: run-seed-${seed}
  log: False


# DQN agent parameters
dqn: 
  batch_size: 256
  discount: 0.99
  learning_rate: 1e-2
  epsilon: 0.5
  replay_capacity: 100000
  min_replay_size: 1000
  sgd_period: 1 
  target_update_period: 4 <|MERGE_RESOLUTION|>--- conflicted
+++ resolved
@@ -27,7 +27,6 @@
 # Training hyperparameters
 
 # env_batch_size = num_envs * num_opponents
-<<<<<<< HEAD
 popsize: 20
 num_gens: 50
 num_envs: 2
@@ -36,21 +35,13 @@
 num_inner_steps: 25 # number of inner steps (only for MetaFinite Env)
 total_timesteps: 1.0e9
 eval_every: 1.0e9 # timesteps 
-=======
-num_envs: 1
-num_opponents: 4000
-num_steps: 2000 # total number of steps per episode (this is num_inner_steps * num_outer_steps)
-num_inner_steps: 50 # number of inner steps (only for MetaFinite Env)
-total_timesteps: 1.0e8
-eval_every: 1.0e8 # timesteps 
->>>>>>> 09d02330
 
 # Useful information
 # num_episodes = total_timesteps / (num_steps * num_envs) 
 # num_updates = num_episodes / eval_every
 # train_batch_size = num_envs * num_opponents * num_steps
 
-# PPO agent parameters
+# PPO 
 ppo:
   num_minibatches: 10
   num_epochs: 4 
@@ -62,11 +53,7 @@
   max_gradient_norm: 0.5
   anneal_entropy: True
   entropy_coeff_start: 0.1
-<<<<<<< HEAD
-  entropy_coeff_horizon: 0.4e9
-=======
   entropy_coeff_horizon: 0.5e8
->>>>>>> 09d02330
   entropy_coeff_end: 0.01
   lr_scheduling: True
   learning_rate: 3e-4
