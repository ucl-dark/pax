# @package _global_

# Agents  
agent1: 'PPO_memory'
<<<<<<< HEAD
agent2: 'Tabular'
=======
agent2: 'Random'
>>>>>>> 9be5c16a

# Environment
env_id: coin_game
game: ipd 
env_type: coin_game
coin_type: coin_meta
env_discount: 0.96
payoff: [[-1, -1], [-3, 0], [0, -3], [-2, -2]]

# Runner 
evo: True 
eval: False 

# Training
top_k: 1
popsize: 64 #128 
num_envs: 1 #50
num_opps: 1
num_steps: 9600
num_inner_steps: 16 
num_generations: 5000

# Evaluation
num_seeds: 10
run_path: ucl-dark/cg/3mpgbfm2
model_path: exp/coin_game-EARL-PPO_memory-vs-Random/run-seed-0/2022-09-08_20.41.03.643377/generation_30

# num_generations = total_timesteps / (num_envs*num_opps*num_steps)
# PPO agent parameters
ppo:
  num_minibatches: 8
  num_epochs: 2 
  gamma: 0.96
  gae_lambda: 0.95
  ppo_clipping_epsilon: 0.2
  value_coeff: 0.5
  clip_value: True
  max_gradient_norm: 0.5
  anneal_entropy: True
  entropy_coeff_start: 0.1
  entropy_coeff_horizon: 0.6e8
  entropy_coeff_end: 0.005
  lr_scheduling: True
  learning_rate: 0.005
  adam_epsilon: 1e-5
  with_memory: True
  output_channels: 16
  kernel_shape: [3, 3]
  separate: True # only works with CNN
  hidden_size: 16
  
# ES parameters 
es: 
  algo: OpenES        # [OpenES, CMA_ES, SimpleGA]
  sigma_init: 0.04    # Initial scale of isotropic Gaussian noise
  sigma_decay: 0.999  # Multiplicative decay factor
  sigma_limit: 0.01   # Smallest possible scale
  init_min: 0.0       # Range of parameter mean initialization - Min
  init_max: 0.0       # Range of parameter mean initialization - Max
  clip_min: -1e10     # Range of parameter proposals - Min
  clip_max: 1e10      # Range of parameter proposals - Max
  lrate_init: 0.1     # Initial learning rate
  lrate_decay: 0.9999 # Multiplicative decay factor
  lrate_limit: 0.001  # Smallest possible lrate
  beta_1: 0.99        # Adam - beta_1
  beta_2: 0.999       # Adam - beta_2
  eps: 1e-8           # eps constant,
  elite_ratio: 0.1

# Logging setup
wandb:
  entity: "ucl-dark"
  project: cg
  group: '${env_id}-EARL-${agent1}-vs-${agent2}'
  name: run-seed-${seed}
  log: False<|MERGE_RESOLUTION|>--- conflicted
+++ resolved
@@ -2,11 +2,7 @@
 
 # Agents  
 agent1: 'PPO_memory'
-<<<<<<< HEAD
-agent2: 'Tabular'
-=======
 agent2: 'Random'
->>>>>>> 9be5c16a
 
 # Environment
 env_id: coin_game
