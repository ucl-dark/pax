--- conflicted
+++ resolved
@@ -15,11 +15,7 @@
 # Training hyperparameters
 
 # env_batch_size = num_envs * num_opponents
-<<<<<<< HEAD
-num_envs: 1
-=======
 num_envs: 250
->>>>>>> edc8e4bf
 num_opps: 1
 num_steps: 16 
 num_inner_steps: 16 
