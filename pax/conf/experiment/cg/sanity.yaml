--- conflicted
+++ resolved
@@ -14,7 +14,6 @@
 
 # Training hyperparameters
 
-<<<<<<< HEAD
 # Training
 num_envs: 10000
 num_opps: 1
@@ -22,14 +21,6 @@
 num_inner_steps: 64 
 total_timesteps: 1.2e8
 num_generations: 10000
-=======
-# env_batch_size = num_envs * num_opponents
-num_envs: 250
-num_opps: 1
-num_steps: 16 
-num_inner_steps: 16 
-total_timesteps: 1e5
->>>>>>> fbe07dee
 save_interval: 100 
 
 # Evaluation 
@@ -64,10 +55,6 @@
 wandb:
   entity: "ucl-dark"
   project: cg
-<<<<<<< HEAD
-  group: 'Sanity-${agent1}-vs-${agent2}-parity'
-=======
   group: 'sanity-${agent1}-vs-${agent2}-parity'
->>>>>>> fbe07dee
   name: run-seed-${seed}
   log: True