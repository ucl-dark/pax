--- conflicted
+++ resolved
@@ -85,7 +85,6 @@
 ppo2:
   num_minibatches: 4
   num_epochs: 2
-<<<<<<< HEAD
   gamma: 0.96
   gae_lambda: 0.95
   ppo_clipping_epsilon: 0.2
@@ -107,8 +106,6 @@
 naive:
   num_minibatches: 1
   num_epochs: 1
-=======
->>>>>>> 7f2144fd
   gamma: 0.96
   gae_lambda: 0.95
   ppo_clipping_epsilon: 0.2
