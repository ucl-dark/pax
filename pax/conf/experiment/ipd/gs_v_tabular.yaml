--- conflicted
+++ resolved
@@ -19,14 +19,8 @@
 num_envs: 2
 num_opps: 1
 num_outer_steps: 1 
-<<<<<<< HEAD
-num_inner_steps: 10
-num_generations: 50
-total_timesteps: 1e11
-=======
 num_inner_steps: 100 
 num_iters: 5000
->>>>>>> 4665b7b1
 num_devices: 1
 
 # Evaluation 
@@ -80,57 +74,13 @@
   entropy_coeff_start: 0.02
   entropy_coeff_horizon: 2000000
   entropy_coeff_end: 0.001
-  lr_scheduling: False
+  lr_scheduling: sFalse
   learning_rate: 1
   adam_epsilon: 1e-5
   with_memory: False
   with_cnn: False
   hidden_size: 16
 
-<<<<<<< HEAD
-ppo2:
-  num_minibatches: 4
-  num_epochs: 2
-  gamma: 0.96
-  gae_lambda: 0.95
-  ppo_clipping_epsilon: 0.2
-  value_coeff: 0.5
-  clip_value: True 
-  max_gradient_norm: 0.5
-  anneal_entropy: False
-  entropy_coeff_start: 0.02
-  entropy_coeff_horizon: 2000000
-  entropy_coeff_end: 0.001
-  lr_scheduling: False
-  learning_rate: 1
-  adam_epsilon: 1e-5
-  with_memory: False
-  with_cnn: False
-  hidden_size: 16
-
-# Naive Learner parameters 
-naive:
-  num_minibatches: 1
-  num_epochs: 1
-  gamma: 0.96
-  gae_lambda: 0.95
-  ppo_clipping_epsilon: 0.2
-  value_coeff: 0.5
-  clip_value: True 
-  max_gradient_norm: 0.5
-  anneal_entropy: False
-  entropy_coeff_start: 0.02
-  entropy_coeff_horizon: 2000000
-  entropy_coeff_end: 0.001
-  lr_scheduling: False
-  learning_rate: 1
-  adam_epsilon: 1e-5
-  with_memory: False
-  with_cnn: False
-  hidden_size: 16
-
-=======
->>>>>>> 4665b7b1
 # ES parameters 
 es: 
   algo: OpenES        # [OpenES, CMA_ES]
