# @package _global_

# Agents  
agent1: 'Hyper'
<<<<<<< HEAD
agent2: 'NaiveHyper'
=======
agent2: 'NaiveLearnerEx'
>>>>>>> 59467e8c

# Environment
env_id: ipd
game: ipd 
env_type: infinite
env_discount: 0.96
payoff: [[-1, -1], [-3, 0], [0, -3], [-2, -2]]

# Training hyperparameters
num_envs: 4000
num_steps: 100 # number of steps per episode
total_timesteps: 0.4e9
eval_every: 0.2e9 # timesteps for update

# Useful information
# num_episodes = total_timesteps / (num_steps * num_envs) 
# num_updates = num_episodes / eval_every
# batch_size = num_envs * num_steps

# PPO agent parameters
ppo:
  num_minibatches: 1
  num_epochs: 4 
  gamma: 0.96
  gae_lambda: 0.99
  ppo_clipping_epsilon: 0.2
  value_coeff: 0.5
  clip_value: True
  max_gradient_norm: 0.5
  anneal_entropy: False
  entropy_coeff_start: 0.01
  entropy_coeff_horizon: 0.4e9 
  entropy_coeff_end: 0.001
  lr_scheduling: False
  learning_rate: 4e-3
  adam_epsilon: 1e-5
  with_memory: False

# Naive Learner parameters
naive:
  lr: 1.0

# LOLA agent parameters
# lola:
#   ... 

# Logging setup
wandb:
  entity: "ucl-dark"
  project: ipd
  group: '${agent1}-vs-${agent2}-${game}-parity'
  name: run-seed-${seed}
  log: True<|MERGE_RESOLUTION|>--- conflicted
+++ resolved
@@ -2,11 +2,7 @@
 
 # Agents  
 agent1: 'Hyper'
-<<<<<<< HEAD
-agent2: 'NaiveHyper'
-=======
 agent2: 'NaiveLearnerEx'
->>>>>>> 59467e8c
 
 # Environment
 env_id: ipd
