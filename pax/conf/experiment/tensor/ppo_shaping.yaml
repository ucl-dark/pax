--- conflicted
+++ resolved
@@ -17,19 +17,12 @@
 
 # Training
 top_k: 5
-popsize: 50
+popsize: 10
 num_envs: 2
-num_opps: 1
-<<<<<<< HEAD
-num_inner_steps: 2 
+num_opps: 10
+num_inner_steps: 100 
 num_outer_steps: 10
-num_generations: 50
-=======
-num_inner_steps: 100 
-num_outer_steps: 1000
-num_iters: 1000
->>>>>>> e64c8252
-# total_timesteps: 2.5e7
+num_iters: 50
 num_devices: 1
 # Evaluation 
 
