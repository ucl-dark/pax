import enum
from functools import partial
from typing import Tuple

import jax
import jax.numpy as jnp
from dm_env import Environment, TimeStep, specs, termination, transition

#              CC      CD     DC     DD
# payoffs are [(2, 2), (0,3), (3,0), (1, 1)]
# observations are one-hot representations


class State(enum.IntEnum):
    CC = 0
    CD = 1
    DC = 2
    DD = 3
    START = 4


_ACTIONS = (0, 1)  # Cooperate, Defect
_STATES = (0, 1, 2, 3, 4)  # CC, CD, DC, DD, START


class SequentialMatrixGame(Environment):
    def __init__(
        self, num_envs: int, payoff: list, episode_length: int
    ) -> None:
        self.payoff = jnp.array(payoff)
        self.episode_length = episode_length
        self.num_envs = num_envs
        self.n_agents = 2
        self._num_steps = 0
        self._reset_next_step = True

        # Dummy variable used to make Runner work with
        # regular and meta learning.
        self.num_trials = 1
        self.inner_episode_length = episode_length
        self.batch_step = jax.jit(jax.vmap(self.runner_step, 0, 0))

    def step(
        self,
        actions: Tuple[jnp.ndarray, jnp.ndarray],
    ) -> Tuple[TimeStep, TimeStep]:
        """
        takes a tuple of batched actions ([1,2], [2,1]) and takes a step in the environment
        """
        if self._reset_next_step:
            return self.reset()
        action_1, action_2 = actions
        self._num_steps += 1
        assert action_1.shape == action_2.shape
        assert action_1.shape == (self.num_envs,)

        r_1, r_2 = self._get_reward(action_1, action_2)
        state = self._get_state(action_1, action_2)
        obs_1, obs_2 = self._observation(state)

        if self._num_steps == self.episode_length:
            self._reset_next_step = True
            return termination(reward=r_1, observation=obs_1), termination(
                reward=r_2, observation=obs_2
            )

        return transition(reward=r_1, observation=obs_1), transition(
            reward=r_2, observation=obs_2
        )

    def observation_spec(self) -> specs.DiscreteArray:
        """Returns the observation spec."""
        return specs.DiscreteArray(num_values=len(State), name="previous turn")

    def action_spec(self) -> specs.DiscreteArray:
        """Returns the action spec."""
        return specs.DiscreteArray(
            dtype=int, num_values=len(_ACTIONS), name="action"
        )

    def runner_step(
        self,
        actions: Tuple[jnp.ndarray, jnp.ndarray],
        env_state: Tuple[float, float],
    ) -> Tuple[Tuple[TimeStep, TimeStep], Tuple[float, float]]:

        r1, r2 = self._get_reward(actions[0], actions[1])
        state = self._get_state(actions[0], actions[1])
        obs1, obs2 = self._observation(state)

        return (
            TimeStep(
                jnp.ones_like(r1, dtype=int),
                r1,
                jnp.zeros_like(r1, dtype=int),
                obs1,
            ),
            TimeStep(
                jnp.ones_like(r2, dtype=int),
                r2,
                jnp.zeros_like(r2, dtype=int),
                obs2,
            ),
        ), env_state

    def runner_reset(self, ndims: Tuple[int], rng: jax.random.PRNGKey):
        """Returns the first `TimeStep` of a new episode."""
        # ndims: [num_opps, num_envs]
        rngs = jax.lax.expand_dims(jax.random.split(rng, ndims[-1]), [0])
<<<<<<< HEAD
        # copy for num_opps
        batched_rngs = jnp.tile(rngs, (ndims[:-1] + (1, 1)))
        state = (jnp.zeros(ndims), jnp.zeros(ndims), batched_rngs)
        obs = obs = jax.nn.one_hot(State.START * jnp.ones(ndims), 5)
=======
        # rngs: (1, num_envs, 2)
        batched_rngs = jnp.tile(rngs, (ndims[:-1] + (1, 1)))
        # batched_rngs: (num_opps, num_envs, 2)
        state = (jnp.zeros(ndims), jnp.zeros(ndims), batched_rngs)
        obs = jax.nn.one_hot(State.START * jnp.ones(ndims), 5)
>>>>>>> 09d02330
        discount = jnp.zeros(ndims, dtype=int)
        step_type = jnp.zeros(ndims, dtype=int)
        rewards = jnp.zeros(ndims)
        return (
            TimeStep(step_type, rewards, discount, obs),
            TimeStep(step_type, rewards, discount, obs),
        ), state

    def reset(self) -> Tuple[TimeStep, TimeStep]:
        """Returns the first `TimeStep` of a new episode."""
        self._reset_next_step = False
        t_init, _ = self.runner_reset((self.num_envs,), jax.random.PRNGKey(0))
        self._num_steps = 0
        return t_init

    @partial(jax.jit, static_argnums=(0,))
    def _get_reward(self, a1, a2) -> Tuple[jnp.array, jnp.array]:
        """Returns the rewards of a step"""
        # Example payoffs
        #             CC      CD     DC     DD
        # IPD       = [[2,2], [0,3], [3,0], [1,1]]
        # Stag hunt = [[4,4], [1,3], [3,1], [2,2]]
        # BotS      = [[3,2], [0,0], [0,0], [2,3]]
        # Chicken   = [[0,0], [-1,1],[1,-1],[-2,-2]]
        cc_p1 = self.payoff[0][0] * (a1 - 1.0) * (a2 - 1.0)
        cc_p2 = self.payoff[0][1] * (a1 - 1.0) * (a2 - 1.0)

        cd_p1 = self.payoff[1][0] * (1.0 - a1) * a2
        cd_p2 = self.payoff[1][1] * (1.0 - a1) * a2

        dc_p1 = self.payoff[2][0] * a1 * (1.0 - a2)
        dc_p2 = self.payoff[2][1] * a1 * (1.0 - a2)

        dd_p1 = self.payoff[3][0] * a1 * a2
        dd_p2 = self.payoff[3][1] * a1 * a2

        r1 = cc_p1 + dc_p1 + cd_p1 + dd_p1
        r2 = cc_p2 + dc_p2 + cd_p2 + dd_p2

        return r1, r2

    @partial(jax.jit, static_argnums=(0,))
    def _get_state(self, a1: jnp.array, a2: jnp.array) -> jnp.array:
        return (
            0 * (1 - a1) * (1 - a2)
            + 1 * (1 - a1) * a2
            + 2 * a1 * (1 - a2)
            + 3 * (a1) * (a2)
        )

    @partial(jax.jit, static_argnums=(0,))
    def _observation(self, state: jnp.array) -> Tuple[jnp.array, jnp.array]:
        # each agent wants to assume they are agent 1 canonicaly:
        # observation also changes environment to be state space
        o_state = jnp.array(state, copy=True)

        # switch the assymetric states (CD and DC)
        # 0 -> 0, 1 -> 2, 2 -> 1, 3 -> 3
        s0 = state
        s1 = State.CD - state
        s2 = State.DC - state
        s3 = State.DD - state
        s4 = State.START - state

        # coefficients are calculated to guarantee switch we want
        state = (
            0 * s1 * s2 * s3 * s4
            + (2 / (1 * 2 * 3)) * s0 * s2 * s3 * s4
            + (1 / (2 * (-1) * 1 * 2)) * s0 * s1 * s3 * s4
            + (3 / (3 * (-2) * (-1) * 1)) * s0 * s1 * s2 * s4
            + (4 / (4 * (-3) * (-2) * (-1))) * s0 * s1 * s2 * s3
        )

        return jax.nn.one_hot(o_state, len(State)), jax.nn.one_hot(
            state, len(State)
        )


class IteratedPrisonersDilemma(SequentialMatrixGame):
    """Define iterated prisoner's dilemma"""

    def __init__(self, episode_length: int, num_envs: int) -> None:
        # (CC, DC, CD, DD)
        self.payoff = jnp.array([[2, 2], [0, 3], [3, 0], [1, 1]])
        super().__init__(episode_length, num_envs, self.payoff)


class StagHunt(SequentialMatrixGame):
    """Define stag hunt"""

    def __init__(self, episode_length: int, num_envs: int) -> None:
        # (CC, DC, CD, DD)
        self.payoff = jnp.array([[4, 4], [1, 3], [3, 1], [2, 2]])
        super().__init__(episode_length, num_envs, self.payoff)


class BattleOfTheSexes(SequentialMatrixGame):
    """Define Battle of the Sexes"""

    def __init__(self, episode_length: int, num_envs: int) -> None:
        # (CC, DC, CD, DD)
        self.payoff = jnp.array([[3, 2], [0, 0], [0, 0], [2, 3]])
        super().__init__(episode_length, num_envs, self.payoff)


class Chicken(SequentialMatrixGame):
    """Define Chicken"""

    def __init__(self, episode_length: int, num_envs: int) -> None:
        # (CC, DC, CD, DD)
        self.payoff = jnp.array([[0, 0], [-1, 1], [1, -1], [-2, -2]])
        super().__init__(episode_length, num_envs, self.payoff)


if __name__ == "__main__":
    env = SequentialMatrixGame(
        5, 1, jnp.array([[2, 2], [0, 3], [3, 0], [1, 1]])
    )<|MERGE_RESOLUTION|>--- conflicted
+++ resolved
@@ -107,18 +107,11 @@
         """Returns the first `TimeStep` of a new episode."""
         # ndims: [num_opps, num_envs]
         rngs = jax.lax.expand_dims(jax.random.split(rng, ndims[-1]), [0])
-<<<<<<< HEAD
-        # copy for num_opps
-        batched_rngs = jnp.tile(rngs, (ndims[:-1] + (1, 1)))
-        state = (jnp.zeros(ndims), jnp.zeros(ndims), batched_rngs)
-        obs = obs = jax.nn.one_hot(State.START * jnp.ones(ndims), 5)
-=======
         # rngs: (1, num_envs, 2)
         batched_rngs = jnp.tile(rngs, (ndims[:-1] + (1, 1)))
         # batched_rngs: (num_opps, num_envs, 2)
         state = (jnp.zeros(ndims), jnp.zeros(ndims), batched_rngs)
         obs = jax.nn.one_hot(State.START * jnp.ones(ndims), 5)
->>>>>>> 09d02330
         discount = jnp.zeros(ndims, dtype=int)
         step_type = jnp.zeros(ndims, dtype=int)
         rewards = jnp.zeros(ndims)
