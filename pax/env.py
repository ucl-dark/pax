--- conflicted
+++ resolved
@@ -167,17 +167,11 @@
         """Returns the first `TimeStep` of a new episode."""
         self._reset_next_step = False
         self._num_steps = 0
-<<<<<<< HEAD
-        # TODO: unsure if this correct def
-        obs = 0.5 * jnp.ones((self.num_envs, 10))
+        self.key, _ = jax.random.split(self.key)
+        obs = jax.nn.sigmoid(jax.random.uniform(self.key, (self.num_envs, 10)))
         return transition(reward=0.0, observation=obs), transition(
             reward=0.0, observation=obs
         )
-=======
-        self.key, _ = jax.random.split(self.key)
-        obs = jax.nn.sigmoid(jax.random.uniform(self.key, (self.num_envs, 10)))
-        return restart(obs), restart(obs)
->>>>>>> 4a2a49c7
 
 
 class SequentialMatrixGame(Environment):
