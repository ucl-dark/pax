import enum
from functools import partial
from typing import Tuple

import jax
import jax.numpy as jnp
from dm_env import Environment, TimeStep, specs, termination, transition
<<<<<<< HEAD
=======

>>>>>>> e543579a

#              CC      CD     DC     DD
# payoffs are [(2, 2), (0,3), (3,0), (1, 1)]
# observations are one-hot representations


class State(enum.IntEnum):
    CC = 0
    CD = 1
    DC = 2
    DD = 3
    START = 4


_ACTIONS = (0, 1)  # Cooperate, Defect
_STATES = (0, 1, 2, 3, 4)  # CC, CD, DC, DD, START


class SequentialMatrixGame(Environment):
    def __init__(
        self, num_envs: int, payoff: list, episode_length: int
    ) -> None:
        self.payoff = jnp.array(payoff)
        self.episode_length = episode_length
        self.num_envs = num_envs
        self.n_agents = 2
        self._num_steps = 0
        self._reset_next_step = True

        # Dummy variable used to make Runner work with
        # regular and meta learning.
        self.num_trials = 1
        self.state = (0.0, 0.0)
        self.inner_episode_length = episode_length

    def step(
        self,
        actions: Tuple[jnp.ndarray, jnp.ndarray],
    ) -> Tuple[TimeStep, TimeStep]:
        """
        takes a tuple of batched actions ([1,2], [2,1]) and takes a step in the environment
        """
        if self._reset_next_step:
            return self.reset()
        action_1, action_2 = actions
        self._num_steps += 1
        assert action_1.shape == action_2.shape
        assert action_1.shape == (self.num_envs,)

        r_1, r_2 = self._get_reward(action_1, action_2)
        state = self._get_state(action_1, action_2)
        obs_1, obs_2 = self._observation(state)

        if self._num_steps == self.episode_length:
            self._reset_next_step = True
            return termination(reward=r_1, observation=obs_1), termination(
                reward=r_2, observation=obs_2
            )

        return transition(reward=r_1, observation=obs_1), transition(
            reward=r_2, observation=obs_2
        )

    def observation_spec(self) -> specs.DiscreteArray:
        """Returns the observation spec."""
        return specs.DiscreteArray(num_values=len(State), name="previous turn")

    def action_spec(self) -> specs.DiscreteArray:
        """Returns the action spec."""
        return specs.DiscreteArray(
            dtype=int, num_values=len(_ACTIONS), name="action"
        )

    def runner_step(
        self,
        actions: Tuple[jnp.ndarray, jnp.ndarray],
        env_state: Tuple[float, float],
    ) -> Tuple[Tuple[TimeStep, TimeStep], Tuple[float, float]]:

        r_1, r_2 = self._get_reward(actions[0], actions[1])
        state = self._get_state(actions[0], actions[1])
        obs_1, obs_2 = self._observation(state)

        return (
            transition(reward=r_1, observation=obs_1),
            transition(reward=r_2, observation=obs_2),
        ), env_state

    def reset(self) -> Tuple[TimeStep, TimeStep]:
        """Returns the first `TimeStep` of a new episode."""
        self._reset_next_step = False
        obs_1, obs_2 = self._observation(
            State.START * jnp.ones((self.num_envs,), dtype=float)
        )
        self._num_steps = 0
        return TimeStep(0, jnp.zeros(self.num_envs), 0.0, obs_1), TimeStep(
            0, jnp.zeros(self.num_envs), 0.0, obs_2
        )

    @partial(jax.jit, static_argnums=(0,))
    def _get_reward(self, a1, a2) -> Tuple[jnp.array, jnp.array]:
        """Returns the rewards of a step"""
        # Example payoffs
        #             CC      CD     DC     DD
        # IPD       = [[2,2], [0,3], [3,0], [1,1]]
        # Stag hunt = [[4,4], [1,3], [3,1], [2,2]]
        # BotS      = [[3,2], [0,0], [0,0], [2,3]]
        # Chicken   = [[0,0], [-1,1],[1,-1],[-2,-2]]
        cc_p1 = self.payoff[0][0] * (a1 - 1.0) * (a2 - 1.0)
        cc_p2 = self.payoff[0][1] * (a1 - 1.0) * (a2 - 1.0)

        cd_p1 = self.payoff[1][0] * (1.0 - a1) * a2
        cd_p2 = self.payoff[1][1] * (1.0 - a1) * a2

        dc_p1 = self.payoff[2][0] * a1 * (1.0 - a2)
        dc_p2 = self.payoff[2][1] * a1 * (1.0 - a2)

        dd_p1 = self.payoff[3][0] * a1 * a2
        dd_p2 = self.payoff[3][1] * a1 * a2

        r1 = cc_p1 + dc_p1 + cd_p1 + dd_p1
        r2 = cc_p2 + dc_p2 + cd_p2 + dd_p2

        return r1, r2

    @partial(jax.jit, static_argnums=(0,))
    def _get_state(self, a1: jnp.array, a2: jnp.array) -> jnp.array:
        return (
            0 * (1 - a1) * (1 - a2)
            + 1 * (1 - a1) * a2
            + 2 * a1 * (1 - a2)
            + 3 * (a1) * (a2)
        )

    @partial(jax.jit, static_argnums=(0,))
    def _observation(self, state: jnp.array) -> Tuple[jnp.array, jnp.array]:
        # each agent wants to assume they are agent 1 canonicaly:
        # observation also changes environment to be state space
        o_state = jnp.array(state, copy=True)

        # switch the assymetric states (CD and DC)
        # 0 -> 0, 1 -> 2, 2 -> 1, 3 -> 3
        s0 = state
        s1 = State.CD - state
        s2 = State.DC - state
        s3 = State.DD - state
        s4 = State.START - state

        # coefficients are calculated to guarantee switch we want
        state = (
            0 * s1 * s2 * s3 * s4
            + (2 / (1 * 2 * 3)) * s0 * s2 * s3 * s4
            + (1 / (2 * (-1) * 1 * 2)) * s0 * s1 * s3 * s4
            + (3 / (3 * (-2) * (-1) * 1)) * s0 * s1 * s2 * s4
            + (4 / (4 * (-3) * (-2) * (-1))) * s0 * s1 * s2 * s3
        )

        return jax.nn.one_hot(o_state, len(State)), jax.nn.one_hot(
            state, len(State)
        )


class IteratedPrisonersDilemma(SequentialMatrixGame):
    """Define iterated prisoner's dilemma"""

    def __init__(self, episode_length: int, num_envs: int) -> None:
        # (CC, DC, CD, DD)
        self.payoff = jnp.array([[2, 2], [0, 3], [3, 0], [1, 1]])
        super().__init__(episode_length, num_envs, self.payoff)


class StagHunt(SequentialMatrixGame):
    """Define stag hunt"""

    def __init__(self, episode_length: int, num_envs: int) -> None:
        # (CC, DC, CD, DD)
        self.payoff = jnp.array([[4, 4], [1, 3], [3, 1], [2, 2]])
        super().__init__(episode_length, num_envs, self.payoff)


class BattleOfTheSexes(SequentialMatrixGame):
    """Define Battle of the Sexes"""

    def __init__(self, episode_length: int, num_envs: int) -> None:
        # (CC, DC, CD, DD)
        self.payoff = jnp.array([[3, 2], [0, 0], [0, 0], [2, 3]])
        super().__init__(episode_length, num_envs, self.payoff)


class Chicken(SequentialMatrixGame):
    """Define Chicken"""

    def __init__(self, episode_length: int, num_envs: int) -> None:
        # (CC, DC, CD, DD)
        self.payoff = jnp.array([[0, 0], [-1, 1], [1, -1], [-2, -2]])
        super().__init__(episode_length, num_envs, self.payoff)


if __name__ == "__main__":
    env = SequentialMatrixGame(
        5, 1, jnp.array([[2, 2], [0, 3], [3, 0], [1, 1]])
    )<|MERGE_RESOLUTION|>--- conflicted
+++ resolved
@@ -5,10 +5,6 @@
 import jax
 import jax.numpy as jnp
 from dm_env import Environment, TimeStep, specs, termination, transition
-<<<<<<< HEAD
-=======
-
->>>>>>> e543579a
 
 #              CC      CD     DC     DD
 # payoffs are [(2, 2), (0,3), (3,0), (1, 1)]
