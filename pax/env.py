--- conflicted
+++ resolved
@@ -34,17 +34,13 @@
     def __init__(
         self, num_envs: int, payoff: list, episode_length: int, gamma: float
     ) -> None:
-<<<<<<< HEAD
-        self.payoff = jnp.array([payoff[0], payoff[2], payoff[1], payoff[3]])
+        self.payoff = jnp.array(payoff)
         payout_mat_1 = jnp.array([[r[0] for r in self.payoff]])
         payout_mat_2 = jnp.array([[r[1] for r in self.payoff]])
-=======
-        self.payoff = jnp.array(payoff)
         self.num_envs = num_envs
         self.gamma = gamma
         self.n_agents = 2
         self.episode_length = episode_length
->>>>>>> 0f404b21
 
         def _step(theta1, theta2):
             p_1_0 = theta1[4:5]
