from typing import NamedTuple, Tuple
import matplotlib.pyplot as plt

import jax
import jax.numpy as jnp
from dm_env import Environment, TimeStep, specs, termination, transition


class MetaFiniteGame:
    def __init__(
        self,
        num_envs: int,
        payoff: list,
        inner_ep_length: int,
        num_steps: int,
    ) -> None:

        self.payoff = jnp.array(payoff)

        def step(actions, state):
            inner_t, outer_t, rng = state
            a1, a2 = actions
            inner_t += 1

            cc_p1 = self.payoff[0][0] * (a1 - 1.0) * (a2 - 1.0)
            cc_p2 = self.payoff[0][1] * (a1 - 1.0) * (a2 - 1.0)
            cd_p1 = self.payoff[1][0] * (1.0 - a1) * a2
            cd_p2 = self.payoff[1][1] * (1.0 - a1) * a2
            dc_p1 = self.payoff[2][0] * a1 * (1.0 - a2)
            dc_p2 = self.payoff[2][1] * a1 * (1.0 - a2)
            dd_p1 = self.payoff[3][0] * a1 * a2
            dd_p2 = self.payoff[3][1] * a1 * a2

            r1 = cc_p1 + dc_p1 + cd_p1 + dd_p1
            r2 = cc_p2 + dc_p2 + cd_p2 + dd_p2

            s1 = (
                0 * (1 - a1) * (1 - a2)
                + 1 * (1 - a1) * a2
                + 2 * a1 * (1 - a2)
                + 3 * (a1) * (a2)
            )

            s2 = (
                0 * (1 - a1) * (1 - a2)
                + 1 * a1 * (1 - a2)
                + 2 * (1 - a1) * a2
                + 3 * (a1) * (a2)
            )
            # if first step then return START state.
            done = inner_t % inner_ep_length == 0
            s1 = jax.lax.select(done, jnp.float32(4.0), jnp.float32(s1))
            s2 = jax.lax.select(done, jnp.float32(4.0), jnp.float32(s2))

            obs = jax.nn.one_hot(s1, 5), jax.nn.one_hot(s2, 5)
            # done = jax.lax.select(inner_t >= inner_ep_length, 2, 1)

            # out step keeping
            reset_inner = inner_t == inner_ep_length
            inner_t = jax.lax.select(reset_inner, 0.0, inner_t)
            outer_t_new = outer_t + 1
            outer_t = jax.lax.select(reset_inner, outer_t_new, outer_t)

            t1 = TimeStep(1, r1, 0, obs[0])
            t2 = TimeStep(1, r2, 0, obs[1])

            return (t1, t2), (inner_t, outer_t, rng)

        def runner_reset(ndims, rng):
            """Returns the first `TimeStep` of a new episode."""
            # ndims: [num_opps, num_envs] or [num_envs]

            rngs = jax.random.split(rng, ndims[-1])
            if len(ndims) != 1:
                rngs = jnp.tile(
                    jax.lax.expand_dims(rngs, [0]), (ndims[:-1] + (1, 1))
                )

            state = (jnp.zeros(ndims), jnp.zeros(ndims), rngs)
            obs = jax.nn.one_hot(4 * jnp.ones(ndims), 5)
            discount = jnp.zeros(ndims, dtype=int)
            step_type = jnp.zeros(ndims, dtype=int)
            rewards = jnp.zeros(ndims)
            return (
                TimeStep(step_type, rewards, discount, obs),
                TimeStep(step_type, rewards, discount, obs),
            ), state

        self.num_envs = num_envs
        self.inner_episode_length = inner_ep_length
        self.num_trials = int(num_steps / inner_ep_length)
        self.episode_length = num_steps
        self._reset_next_step = True

        # for runner
        self.runner_step = jax.jit(jax.vmap(step))
        self.batch_step = jax.jit(jax.vmap(jax.vmap(step)))
        self.runner_reset = runner_reset

    def step(self, actions):
        if self._reset_next_step:
            return self.reset()

        output, self.state = self.runner_step(actions, self.state)
        if (self.state[1] == self.num_trials).all():
            self._reset_next_step = True
            output = (
                TimeStep(
                    2 * jnp.ones(self.num_envs),
                    output[0].reward,
                    4,
                    output[0].observation,
                ),
                TimeStep(
                    2 * jnp.ones(self.num_envs),
                    output[1].reward,
                    4,
                    output[1].observation,
                ),
            )
        return output

    def observation_spec(self) -> specs.DiscreteArray:
        """Returns the observation spec."""
        return specs.DiscreteArray(num_values=5, name="previous turn")

    def action_spec(self) -> specs.DiscreteArray:
        """Returns the action spec."""
        return specs.DiscreteArray(dtype=int, num_values=2, name="action")

    def reset(self) -> Tuple[TimeStep, TimeStep]:
        """Returns the first `TimeStep` of a new episode."""
        t, self.state = self.runner_reset(
            (self.num_envs,), jax.random.PRNGKey(0)
        )
        self._reset_next_step = False
        return t


class CoinGameState(NamedTuple):
    red_pos: jnp.ndarray
    blue_pos: jnp.ndarray
    red_coin_pos: jnp.ndarray
    blue_coin_pos: jnp.ndarray
    key: jnp.ndarray
    inner_t: int
    outer_t: int
    # stats
    red_coop: jnp.ndarray
    red_defect: jnp.ndarray
    blue_coop: jnp.ndarray
    blue_defect: jnp.ndarray
    counter: jnp.ndarray  # 9
    coop1: jnp.ndarray  # 9
    coop2: jnp.ndarray  # 9
    last_state: jnp.ndarray  # 2


STATES = jnp.array(
    [
        [0],  # SS
        [1],  # CC
        [2],  # CD
        [3],  # DC
        [4],  # DD
        [5],  # SC
        [6],  # SD
        [7],  # CS
        [8],  # DS
    ]
)
MOVES = jnp.array(
    [
        [0, 1],  # right
        [0, -1],  # left
        [1, 0],  # up
        [-1, 0],  # down
        [0, 0],  # stay
    ]
)


class CoinGame:
    def __init__(
        self,
        num_envs: int,
        inner_ep_length: int,
        num_steps: int,
        seed: int,
        cnn: bool,
<<<<<<< HEAD
        eval: bool,
=======
>>>>>>> 6d207dd7
    ):

        num_episodes = int(num_steps / inner_ep_length)

        def _relative_position(state: CoinGameState) -> jnp.ndarray:
            """Assume canonical agent is red player"""
            # (x) redplayer at (2, 2)
            # (y) redcoin at   (0 ,0)
            #
            #  o o x        o o y
            #  o o o   ->   o x o
            #  y o o        o o o
            #
            # redplayer goes to (1, 1)
            # redcoing goes to  (2, 2)
            # offset = (-1, -1)
            # new_redcoin = (0, 0) + (-1, -1) = (-1, -1) mod3
            # new_redcoin = (2, 2)

            agent_loc = jnp.array([state.red_pos[0], state.red_pos[1]])
            ego_offset = jnp.ones(2, dtype=jnp.int8) - agent_loc

            rel_other_player = (state.blue_pos + ego_offset) % 3
            rel_red_coin = (state.red_coin_pos + ego_offset) % 3
            rel_blue_coin = (state.blue_coin_pos + ego_offset) % 3

            # create observation
            obs = jnp.zeros((3, 3, 4), dtype=jnp.int8)
            obs = obs.at[1, 1, 0].set(1)
            obs = obs.at[rel_other_player[0], rel_other_player[1], 1].set(1)
            obs = obs.at[rel_red_coin[0], rel_red_coin[1], 2].set(1)
            obs = obs.at[rel_blue_coin[0], rel_blue_coin[1], 3].set(1)
            return obs

        def _state_to_obs(state: CoinGameState) -> jnp.ndarray:
            obs1 = _relative_position(state)

            # flip red and blue coins for second agent
            obs2 = _relative_position(
                state._replace(
                    red_pos=state.blue_pos,
                    blue_pos=state.red_pos,
                    red_coin_pos=state.blue_coin_pos,
                    blue_coin_pos=state.red_coin_pos,
                )
            )

            if not self.cnn:
                return obs1.flatten(), obs2.flatten()
            return obs1, obs2

        def _reset(
            key: jnp.ndarray,
        ) -> Tuple[jnp.ndarray, CoinGameState]:
            key, subkey = jax.random.split(key)
            all_pos = jax.random.randint(
                subkey, shape=(4, 2), minval=0, maxval=3
            )
            discount = 0
            step_type = 0
            rewards = 0
            inner_t = 0
            outer_t = 0

            zero_stats = jnp.zeros((num_episodes), dtype=jnp.int8)

            state = CoinGameState(
                all_pos[0, :],
                all_pos[1, :],
                all_pos[2, :],
                all_pos[3, :],
                key,
                inner_t,
                outer_t,
                zero_stats,
                zero_stats,
                zero_stats,
                zero_stats,
                jnp.zeros(9),
                jnp.zeros(9),
                jnp.zeros(9),
                jnp.zeros(2),
            )
            obs1, obs2 = _state_to_obs(state)

            output = (
                TimeStep(step_type, rewards, discount, obs1),
                TimeStep(step_type, rewards, discount, obs2),
            )

            return output, state

        def _update_stats(
            state: CoinGameState,
            rr: jnp.ndarray,
            rb: jnp.ndarray,
            br: jnp.ndarray,
            bb: jnp.ndarray,
        ):
            def state2idx(s: jnp.ndarray) -> int:
                idx = 0
                idx = jnp.where((s == jnp.array([1, 1])).all(), 1, idx)
                idx = jnp.where((s == jnp.array([1, 2])).all(), 2, idx)
                idx = jnp.where((s == jnp.array([2, 1])).all(), 3, idx)
                idx = jnp.where((s == jnp.array([2, 2])).all(), 4, idx)
                idx = jnp.where((s == jnp.array([0, 1])).all(), 5, idx)
                idx = jnp.where((s == jnp.array([0, 2])).all(), 6, idx)
                idx = jnp.where((s == jnp.array([2, 0])).all(), 7, idx)
                idx = jnp.where((s == jnp.array([1, 0])).all(), 8, idx)
                return idx

            # actions are X, C, D
            a1 = 0
            a1 = jnp.where(rr, 1, a1)
            a1 = jnp.where(rb, 2, a1)

            a2 = 0
            a2 = jnp.where(bb, 1, a2)
            a2 = jnp.where(br, 2, a2)

            # if we didn't get a coin this turn, use the last convention
            convention_1 = jnp.where(a1 > 0, a1, state.last_state[0])
            convention_2 = jnp.where(a2 > 0, a2, state.last_state[1])

            idx = state2idx(state.last_state)
            counter = state.counter + jnp.zeros_like(
                state.counter, dtype=jnp.int16
            ).at[idx].set(1)
            coop1 = state.coop1 + jnp.zeros_like(
                state.counter, dtype=jnp.int16
            ).at[idx].set(rr)
            coop2 = state.coop2 + jnp.zeros_like(
                state.counter, dtype=jnp.int16
            ).at[idx].set(bb)
            convention = jnp.stack([convention_1, convention_2]).reshape(2)
            return counter, coop1, coop2, convention

        def _step(
            actions: Tuple[int, int], state: CoinGameState
        ) -> Tuple[jnp.ndarray, jnp.ndarray, jnp.ndarray, CoinGameState]:
            action_0, action_1 = actions
            new_red_pos = (state.red_pos + MOVES[action_0]) % 3
            new_blue_pos = (state.blue_pos + MOVES[action_1]) % 3

            red_reward = 0
            blue_reward = 0

            red_red_matches = jnp.all(
                new_red_pos == state.red_coin_pos, axis=-1
            )
            red_blue_matches = jnp.all(
                new_red_pos == state.blue_coin_pos, axis=-1
            )

            blue_red_matches = jnp.all(
                new_blue_pos == state.red_coin_pos, axis=-1
            )
            blue_blue_matches = jnp.all(
                new_blue_pos == state.blue_coin_pos, axis=-1
            )

            red_reward = jnp.where(red_red_matches, red_reward + 1, red_reward)
            red_reward = jnp.where(
                red_blue_matches, red_reward + 1, red_reward
            )
            red_reward = jnp.where(
                blue_red_matches, red_reward - 2, red_reward
            )

            blue_reward = jnp.where(
                blue_red_matches, blue_reward + 1, blue_reward
            )
            blue_reward = jnp.where(
                blue_blue_matches, blue_reward + 1, blue_reward
            )
            blue_reward = jnp.where(
                red_blue_matches, blue_reward - 2, blue_reward
            )

            (counter, coop1, coop2, last_state) = _update_stats(
                state,
                red_red_matches,
                red_blue_matches,
                blue_red_matches,
                blue_blue_matches,
            )

            key, subkey = jax.random.split(state.key)
            new_random_coin_poses = jax.random.randint(
                subkey, shape=(2, 2), minval=0, maxval=3
            )
            new_red_coin_pos = jnp.where(
                jnp.logical_or(red_red_matches, blue_red_matches),
                new_random_coin_poses[0],
                state.red_coin_pos,
            )
            new_blue_coin_pos = jnp.where(
                jnp.logical_or(red_blue_matches, blue_blue_matches),
                new_random_coin_poses[1],
                state.blue_coin_pos,
            )

            next_red_coop = state.red_coop + jnp.zeros(
                num_episodes, dtype=jnp.int8
            ).at[state.outer_t].set(red_red_matches)
            next_red_defect = state.red_defect + jnp.zeros(
                num_episodes, dtype=jnp.int8
            ).at[state.outer_t].set(red_blue_matches)
            next_blue_coop = state.blue_coop + jnp.zeros(
                num_episodes, dtype=jnp.int8
            ).at[state.outer_t].set(blue_blue_matches)
            next_blue_defect = state.blue_defect + jnp.zeros(
                num_episodes, dtype=jnp.int8
            ).at[state.outer_t].set(blue_red_matches)

            next_state = CoinGameState(
                new_red_pos,
                new_blue_pos,
                new_red_coin_pos,
                new_blue_coin_pos,
                key,
                inner_t=state.inner_t + 1,
                outer_t=state.outer_t,
                red_coop=next_red_coop,
                red_defect=next_red_defect,
                blue_coop=next_blue_coop,
                blue_defect=next_blue_defect,
                counter=counter,
                coop1=coop1,
                coop2=coop2,
                last_state=last_state,
            )

            obs1, obs2 = _state_to_obs(next_state)
            inner_t = next_state.inner_t
            outer_t = next_state.outer_t
            done = inner_t % inner_ep_length == 0

            # if inner episode is done, return start state for next game
            new_ep_outputs, new_ep_state = _reset(state.key)
            new_ep_state = new_ep_state._replace(
                outer_t=new_ep_state.outer_t + 1
            )

            next_state = CoinGameState(
                jnp.where(done, new_ep_state.red_pos, next_state.red_pos),
                jnp.where(done, new_ep_state.blue_pos, next_state.blue_pos),
                jnp.where(
                    done, new_ep_state.red_coin_pos, next_state.red_coin_pos
                ),
                jnp.where(
                    done, new_ep_state.blue_coin_pos, next_state.blue_coin_pos
                ),
                key,
                jnp.where(done, jnp.zeros_like(inner_t), next_state.inner_t),
                jnp.where(done, outer_t + 1, outer_t),
                next_state.red_coop,
                next_state.red_defect,
                next_state.blue_coop,
                next_state.blue_defect,
                counter,
                coop1,
                coop2,
                jnp.where(done, jnp.zeros(2), last_state),
            )

            obs1 = jnp.where(done, new_ep_outputs[0].observation, obs1)
            obs2 = jnp.where(done, new_ep_outputs[1].observation, obs2)

            blue_reward = jnp.where(done, 0, blue_reward)
            red_reward = jnp.where(done, 0, red_reward)
            return (obs1, obs2), red_reward, blue_reward, next_state

        def runner_step(
            actions: Tuple[int, int],
            env_state: CoinGameState,
        ) -> Tuple[Tuple[TimeStep, TimeStep], CoinGameState]:

            obs, red_reward, blue_reward, new_state = _step(actions, env_state)
            output = [
                TimeStep(
                    step_type=jnp.ones_like(red_reward, dtype=int),
                    reward=red_reward,
                    discount=jnp.zeros_like(red_reward, dtype=int),
                    observation=obs[0],
                ),
                TimeStep(
                    step_type=jnp.ones_like(blue_reward, dtype=int),
                    reward=blue_reward,
                    discount=jnp.zeros_like(blue_reward, dtype=int),
                    observation=obs[1],
                ),
            ]

            return output, new_state

        self._reset = jax.vmap(_reset)
        self.key = jax.random.split(jax.random.PRNGKey(seed=seed), num_envs)

        self.num_envs = num_envs
        self.inner_episode_length = inner_ep_length
        self.num_trials = num_episodes
        self.episode_length = num_steps
        self.state = CoinGameState(
            0,
            0,
            0,
            0,
            self.key,
            0,
            0,
            0,
            0,
            0,
            0,
            jnp.zeros(9),
            jnp.zeros(9),
            jnp.zeros(9),
            jnp.zeros(2),
        )

        self.runner_step = jax.vmap(runner_step)
        self.batch_step = jax.jit(jax.vmap(jax.vmap(runner_step)))
        self.batch_reset = jax.jit(jax.vmap(jax.vmap(_reset)))

        self.cnn = cnn

    def runner_reset(
        self, ndims: Tuple[int], key: jax.random.PRNGKey
    ) -> Tuple[jnp.ndarray, CoinGameState]:

        rngs = jax.random.split(key, ndims[-1])
        if len(ndims) > 1:
            rngs = jnp.tile(
                jax.lax.expand_dims(rngs, [0]), (ndims[:-1] + (1, 1))
            )
        output, state = self.batch_reset(rngs)
        return output, state

    def reset(self) -> Tuple[TimeStep, TimeStep]:
        output, self.state = self._reset(self.key)
        return output

    def step(self, actions: Tuple[int, int]) -> Tuple[TimeStep, TimeStep]:
        output, self.state = self.runner_step(actions, self.state)
        return output

    def observation_spec(self) -> specs.BoundedArray:
        """Returns the observation spec."""
        if self.cnn:
            return specs.BoundedArray(
                shape=(3, 3, 4),
                minimum=0,
                maximum=1,
                name="obs",
                dtype=int,
            )
        else:
            return specs.BoundedArray(
                shape=(36,),
                minimum=0,
                maximum=1,
                name="obs",
                dtype=int,
            )

    def action_spec(self) -> specs.DiscreteArray:
        """Returns the action spec."""
        return specs.DiscreteArray(num_values=5, name="actions")

    def render(self, state: CoinGameState):
        from matplotlib.figure import Figure
        from matplotlib.backends.backend_agg import (
            FigureCanvasAgg as FigureCanvas,
        )
        from PIL import Image
        import numpy as np

        """Small utility for plotting the agent's state."""
        fig = Figure((5, 2))
        canvas = FigureCanvas(fig)
        ax = fig.add_subplot(121)
        ax.imshow(
            np.zeros((3, 3)),
            cmap="Greys",
            vmin=0,
            vmax=1,
            aspect="equal",
            interpolation="none",
            origin="lower",
            extent=[0, 3, 0, 3],
        )
        ax.set_aspect("equal")

        # ax.margins(0)
        ax.set_xticks(jnp.arange(1, 4))
        ax.set_yticks(jnp.arange(1, 4))
        ax.grid()
        red_pos = jnp.squeeze(state.red_pos)
        blue_pos = jnp.squeeze(state.blue_pos)
        red_coin_pos = jnp.squeeze(state.red_coin_pos)
        blue_coin_pos = jnp.squeeze(state.blue_coin_pos)
        ax.annotate(
            "R",
            fontsize=20,
            color="red",
            xy=(red_pos[0], red_pos[1]),
            xycoords="data",
            xytext=(red_pos[0] + 0.5, red_pos[1] + 0.5),
        )
        ax.annotate(
            "B",
            fontsize=20,
            color="blue",
            xy=(blue_pos[0], blue_pos[1]),
            xycoords="data",
            xytext=(blue_pos[0] + 0.5, blue_pos[1] + 0.5),
        )
        ax.annotate(
            "Rc",
            fontsize=20,
            color="red",
            xy=(red_coin_pos[0], red_coin_pos[1]),
            xycoords="data",
            xytext=(red_coin_pos[0] + 0.3, red_coin_pos[1] + 0.3),
        )
        ax.annotate(
            "Bc",
            color="blue",
            fontsize=20,
            xy=(blue_coin_pos[0], blue_coin_pos[1]),
            xycoords="data",
            xytext=(
                blue_coin_pos[0] + 0.3,
                blue_coin_pos[1] + 0.3,
            ),
        )

        ax2 = fig.add_subplot(122)
        ax2.text(0.0, 0.95, "Timestep: %s" % (state.inner_t))
        ax2.text(0.0, 0.75, "Episode: %s" % (state.outer_t))
        ax2.text(
            0.0, 0.45, "Red Coop: %s" % (state.red_coop[state.outer_t].sum())
        )
        ax2.text(
            0.6,
            0.45,
            "Red Defects : %s" % (state.red_defect[state.outer_t].sum()),
        )
        ax2.text(
            0.0, 0.25, "Blue Coop: %s" % (state.blue_coop[state.outer_t].sum())
        )
        ax2.text(
            0.6,
            0.25,
            "Blue Defects : %s" % (state.blue_defect[state.outer_t].sum()),
        )
        ax2.text(
            0.0,
            0.05,
            "Red Total: %s"
            % (
                state.red_defect[state.outer_t].sum()
                + state.red_coop[state.outer_t].sum()
            ),
        )
        ax2.text(
            0.6,
            0.05,
            "Blue Total: %s"
            % (
                state.blue_defect[state.outer_t].sum()
                + state.blue_coop[state.outer_t].sum()
            ),
        )
        ax2.axis("off")
        canvas.draw()
        image = Image.frombytes(
            "RGB",
            fig.canvas.get_width_height(),
            fig.canvas.tostring_rgb(),
        )
        return image


if __name__ == "__main__":
    bs = 1
    env = CoinGame(bs, 8, 16, 0, True, False)
    action = jnp.ones(bs, dtype=int)
    t1, t2 = env.reset()
    rng = jax.random.PRNGKey(0)
    pics = []

    for _ in range(16):
        rng, rng1, rng2 = jax.random.split(rng, 3)
        a1 = jax.random.randint(rng1, (1,), minval=0, maxval=4)
        a2 = jax.random.randint(rng2, (1,), minval=0, maxval=4)
        t1, t2 = env.step((a1 * action, a2 * action))
        img = env.render(env.state)
        pics.append(img)

    pics[0].save(
        "test1.gif",
        format="gif",
        save_all=True,
        append_images=pics[1:],
        duration=300,
        loop=0,
    )<|MERGE_RESOLUTION|>--- conflicted
+++ resolved
@@ -188,10 +188,6 @@
         num_steps: int,
         seed: int,
         cnn: bool,
-<<<<<<< HEAD
-        eval: bool,
-=======
->>>>>>> 6d207dd7
     ):
 
         num_episodes = int(num_steps / inner_ep_length)
