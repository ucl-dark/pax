--- conflicted
+++ resolved
@@ -158,11 +158,11 @@
 
 STATES = jnp.array(
     [
-        [0],  # CC
-        [1],  # CD
-        [2],  # DC
-        [3],  # DD
-        [4],  # SS
+        [0],  # SS
+        [1],  # CC
+        [2],  # CD
+        [3],  # DC
+        [4],  # DD
         [5],  # SC
         [6],  # SD
         [7],  # CS
@@ -192,15 +192,7 @@
         eval: bool,
     ):
 
-<<<<<<< HEAD
-        if eval:
-            warnings.warn(
-                "Running in Eval Mode: stats will not be jitted and state are muchl large arrays"
-            )
-        num_trials = int(num_steps / inner_ep_length)
-=======
         num_episodes = int(num_steps / inner_ep_length)
->>>>>>> 24b9b6d9
 
         def _relative_position(state: CoinGameState) -> jnp.ndarray:
             """Assume canonical agent is red player"""
@@ -262,7 +254,7 @@
             inner_t = 0
             outer_t = 0
 
-            zero_stats = jnp.zeros((num_trials), dtype=jnp.int8)
+            zero_stats = jnp.zeros((num_episodes), dtype=jnp.int8)
 
             state = CoinGameState(
                 all_pos[0, :],
@@ -272,17 +264,11 @@
                 key,
                 inner_t,
                 outer_t,
-<<<<<<< HEAD
                 zero_stats,
                 zero_stats,
                 zero_stats,
                 zero_stats,
-=======
-                jnp.zeros(num_episodes),
-                jnp.zeros(num_episodes),
-                jnp.zeros(num_episodes),
-                jnp.zeros(num_episodes),
->>>>>>> 24b9b6d9
+                jnp.zeros(num_steps),
             )
             obs1, obs2 = _state_to_obs(state)
 
@@ -350,33 +336,6 @@
                 state.blue_coin_pos,
             )
 
-<<<<<<< HEAD
-            red_coop = (
-                jnp.zeros((num_trials), dtype=jnp.int8)
-                .at[state.outer_t]
-                .set(red_red_matches)
-            )
-            red_defect = (
-                jnp.zeros((num_trials), dtype=jnp.int8)
-                .at[state.outer_t]
-                .set(red_blue_matches)
-            )
-            blue_coop = (
-                jnp.zeros((num_trials), dtype=jnp.int8)
-                .at[state.outer_t]
-                .set(blue_blue_matches)
-            )
-            blue_defect = (
-                jnp.zeros((num_trials), dtype=jnp.int8)
-                .at[state.outer_t]
-                .set(blue_red_matches)
-            )
-
-            next_red_coop = state.red_coop + red_coop
-            next_red_defect = state.red_defect + red_defect
-            next_blue_coop = state.blue_coop + blue_coop
-            next_blue_defect = state.blue_defect + blue_defect
-=======
             next_red_coop = state.red_coop + jnp.zeros(num_episodes).at[
                 state.outer_t
             ].set(red_red_matches)
@@ -389,7 +348,6 @@
             next_blue_defect = state.blue_defect + jnp.zeros(num_episodes).at[
                 state.outer_t
             ].set(blue_red_matches)
->>>>>>> 24b9b6d9
 
             next_state = CoinGameState(
                 new_red_pos,
