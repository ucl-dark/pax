from typing import NamedTuple, Tuple
import matplotlib.pyplot as plt

import jax
import jax.numpy as jnp
from dm_env import Environment, TimeStep, specs, termination, transition


class MetaFiniteGame:
    def __init__(
        self,
        num_envs: int,
        payoff: list,
        inner_ep_length: int,
        num_steps: int,
    ) -> None:

        self.payoff = jnp.array(payoff)

        def step(actions, state):
            inner_t, outer_t, rng = state
            a1, a2 = actions
            inner_t += 1

            cc_p1 = self.payoff[0][0] * (a1 - 1.0) * (a2 - 1.0)
            cc_p2 = self.payoff[0][1] * (a1 - 1.0) * (a2 - 1.0)
            cd_p1 = self.payoff[1][0] * (1.0 - a1) * a2
            cd_p2 = self.payoff[1][1] * (1.0 - a1) * a2
            dc_p1 = self.payoff[2][0] * a1 * (1.0 - a2)
            dc_p2 = self.payoff[2][1] * a1 * (1.0 - a2)
            dd_p1 = self.payoff[3][0] * a1 * a2
            dd_p2 = self.payoff[3][1] * a1 * a2

            r1 = cc_p1 + dc_p1 + cd_p1 + dd_p1
            r2 = cc_p2 + dc_p2 + cd_p2 + dd_p2

            s1 = (
                0 * (1 - a1) * (1 - a2)
                + 1 * (1 - a1) * a2
                + 2 * a1 * (1 - a2)
                + 3 * (a1) * (a2)
            )

            s2 = (
                0 * (1 - a1) * (1 - a2)
                + 1 * a1 * (1 - a2)
                + 2 * (1 - a1) * a2
                + 3 * (a1) * (a2)
            )
            # if first step then return START state.
            done = inner_t % inner_ep_length == 0
            s1 = jax.lax.select(done, jnp.float32(4.0), jnp.float32(s1))
            s2 = jax.lax.select(done, jnp.float32(4.0), jnp.float32(s2))

            obs = jax.nn.one_hot(s1, 5), jax.nn.one_hot(s2, 5)
            # done = jax.lax.select(inner_t >= inner_ep_length, 2, 1)

            # out step keeping
            reset_inner = inner_t == inner_ep_length
            inner_t = jax.lax.select(reset_inner, 0.0, inner_t)
            outer_t_new = outer_t + 1
            outer_t = jax.lax.select(reset_inner, outer_t_new, outer_t)

            t1 = TimeStep(1, r1, 0, obs[0])
            t2 = TimeStep(1, r2, 0, obs[1])

            return (t1, t2), (inner_t, outer_t, rng)

        def runner_reset(ndims, rng):
            """Returns the first `TimeStep` of a new episode."""
            # ndims: [num_opps, num_envs] or [num_envs]

            rngs = jax.random.split(rng, ndims[-1])
            if len(ndims) != 1:
                rngs = jnp.tile(
                    jax.lax.expand_dims(rngs, [0]), (ndims[:-1] + (1, 1))
                )

            state = (jnp.zeros(ndims), jnp.zeros(ndims), rngs)
            obs = jax.nn.one_hot(4 * jnp.ones(ndims), 5)
            discount = jnp.zeros(ndims, dtype=int)
            step_type = jnp.zeros(ndims, dtype=int)
            rewards = jnp.zeros(ndims)
            return (
                TimeStep(step_type, rewards, discount, obs),
                TimeStep(step_type, rewards, discount, obs),
            ), state

        self.num_envs = num_envs
        self.inner_episode_length = inner_ep_length
        self.num_trials = int(num_steps / inner_ep_length)
        self.episode_length = num_steps
        self._reset_next_step = True

        # for runner
        self.runner_step = jax.jit(jax.vmap(step))
        self.batch_step = jax.jit(jax.vmap(jax.vmap(step)))
        self.runner_reset = runner_reset

    def step(self, actions):
        if self._reset_next_step:
            return self.reset()

        output, self.state = self.runner_step(actions, self.state)
        if (self.state[1] == self.num_trials).all():
            self._reset_next_step = True
            output = (
                TimeStep(
                    2 * jnp.ones(self.num_envs),
                    output[0].reward,
                    4,
                    output[0].observation,
                ),
                TimeStep(
                    2 * jnp.ones(self.num_envs),
                    output[1].reward,
                    4,
                    output[1].observation,
                ),
            )
        return output

    def observation_spec(self) -> specs.DiscreteArray:
        """Returns the observation spec."""
        return specs.DiscreteArray(num_values=5, name="previous turn")

    def action_spec(self) -> specs.DiscreteArray:
        """Returns the action spec."""
        return specs.DiscreteArray(dtype=int, num_values=2, name="action")

    def reset(self) -> Tuple[TimeStep, TimeStep]:
        """Returns the first `TimeStep` of a new episode."""
        t, self.state = self.runner_reset(
            (self.num_envs,), jax.random.PRNGKey(0)
        )
        self._reset_next_step = False
        return t


class CoinGameState(NamedTuple):
    red_pos: jnp.ndarray
    blue_pos: jnp.ndarray
    red_coin_pos: jnp.ndarray
    blue_coin_pos: jnp.ndarray
    key: jnp.ndarray
    inner_t: int
    outer_t: int
    # stats
    red_coop: jnp.ndarray
    red_defect: jnp.ndarray
    blue_coop: jnp.ndarray
    blue_defect: jnp.ndarray
    counter: jnp.ndarray  # 9
    coop1: jnp.ndarray  # 9
    coop2: jnp.ndarray  # 9
    last_state: jnp.ndarray  # 2


STATES = jnp.array(
    [
        [0],  # SS
        [1],  # CC
        [2],  # CD
        [3],  # DC
        [4],  # DD
        [5],  # SC
        [6],  # SD
        [7],  # CS
        [8],  # DS
    ]
)
MOVES = jnp.array(
    [
        [0, 1],  # right
        [0, -1],  # left
        [1, 0],  # up
        [-1, 0],  # down
        [0, 0],  # stay
    ]
)


class CoinGame:
    def __init__(
        self,
        num_envs: int,
        inner_ep_length: int,
        num_steps: int,
        seed: int,
        cnn: bool,
<<<<<<< HEAD
        egocentric: bool,
=======
>>>>>>> 2ddda8ac
    ):

        num_episodes = int(num_steps / inner_ep_length)

        def _abs_position(state: CoinGameState) -> jnp.ndarray:
            obs1 = jnp.zeros((3, 3, 4), dtype=jnp.int8)
            obs2 = jnp.zeros((3, 3, 4), dtype=jnp.int8)

            # obs channels are [red_player, blue_player, red_coin, blue_coin]
            obs1 = obs1.at[state.red_pos[0], state.red_pos[1], 0].set(1)
            obs1 = obs1.at[state.blue_pos[0], state.blue_pos[1], 1].set(1)
            obs1 = obs1.at[
                state.red_coin_pos[0], state.red_coin_pos[1], 2
            ].set(1)
            obs1 = obs1.at[
                state.blue_coin_pos[0], state.blue_coin_pos[1], 3
            ].set(1)

            # each agent has egotistic view (so thinks they are red)
            obs2 = jnp.stack(
                [obs1[:, :, 1], obs1[:, :, 0], obs1[:, :, 3], obs1[:, :, 2]],
                axis=-1,
            )

            return obs1, obs2

        def _relative_position(state: CoinGameState) -> jnp.ndarray:
            """Assume canonical agent is red player"""
            # (x) redplayer at (2, 2)
            # (y) redcoin at   (0 ,0)
            #
            #  o o x        o o y
            #  o o o   ->   o x o
            #  y o o        o o o
            #
            # redplayer goes to (1, 1)
            # redcoing goes to  (2, 2)
            # offset = (-1, -1)
            # new_redcoin = (0, 0) + (-1, -1) = (-1, -1) mod3
            # new_redcoin = (2, 2)

            agent_loc = jnp.array([state.red_pos[0], state.red_pos[1]])
            ego_offset = jnp.ones(2, dtype=jnp.int8) - agent_loc

            rel_other_player = (state.blue_pos + ego_offset) % 3
            rel_red_coin = (state.red_coin_pos + ego_offset) % 3
            rel_blue_coin = (state.blue_coin_pos + ego_offset) % 3

            # create observation
            obs = jnp.zeros((3, 3, 4), dtype=jnp.int8)
            obs = obs.at[1, 1, 0].set(1)
            obs = obs.at[rel_other_player[0], rel_other_player[1], 1].set(1)
            obs = obs.at[rel_red_coin[0], rel_red_coin[1], 2].set(1)
            obs = obs.at[rel_blue_coin[0], rel_blue_coin[1], 3].set(1)
            return obs

        def _state_to_obs(state: CoinGameState) -> jnp.ndarray:
            if egocentric:
                obs1 = _relative_position(state)

                # flip red and blue coins for second agent
                obs2 = _relative_position(
                    state._replace(
                        red_pos=state.blue_pos,
                        blue_pos=state.red_pos,
                        red_coin_pos=state.blue_coin_pos,
                        blue_coin_pos=state.red_coin_pos,
                    )
                )
            else:
                obs1, obs2 = _abs_position(state)

            if not self.cnn:
                return obs1.flatten(), obs2.flatten()
            return obs1, obs2

        def _reset(
            key: jnp.ndarray,
        ) -> Tuple[jnp.ndarray, CoinGameState]:
            key, subkey = jax.random.split(key)
            all_pos = jax.random.randint(
                subkey, shape=(4, 2), minval=0, maxval=3
            )
            discount = 0
            step_type = 0
            rewards = 0
            inner_t = 0
            outer_t = 0

            zero_stats = jnp.zeros((num_episodes), dtype=jnp.int8)

            state = CoinGameState(
                all_pos[0, :],
                all_pos[1, :],
                all_pos[2, :],
                all_pos[3, :],
                key,
                inner_t,
                outer_t,
                zero_stats,
                zero_stats,
                zero_stats,
                zero_stats,
                jnp.zeros(9),
                jnp.zeros(9),
                jnp.zeros(9),
                jnp.zeros(2),
            )
            obs1, obs2 = _state_to_obs(state)

            output = (
                TimeStep(step_type, rewards, discount, obs1),
                TimeStep(step_type, rewards, discount, obs2),
            )

            return output, state

        def _update_stats(
            state: CoinGameState,
            rr: jnp.ndarray,
            rb: jnp.ndarray,
            br: jnp.ndarray,
            bb: jnp.ndarray,
        ):
            def state2idx(s: jnp.ndarray) -> int:
                idx = 0
                idx = jnp.where((s == jnp.array([1, 1])).all(), 1, idx)
                idx = jnp.where((s == jnp.array([1, 2])).all(), 2, idx)
                idx = jnp.where((s == jnp.array([2, 1])).all(), 3, idx)
                idx = jnp.where((s == jnp.array([2, 2])).all(), 4, idx)
                idx = jnp.where((s == jnp.array([0, 1])).all(), 5, idx)
                idx = jnp.where((s == jnp.array([0, 2])).all(), 6, idx)
                idx = jnp.where((s == jnp.array([2, 0])).all(), 7, idx)
                idx = jnp.where((s == jnp.array([1, 0])).all(), 8, idx)
                return idx

            # actions are X, C, D
            a1 = 0
            a1 = jnp.where(rr, 1, a1)
            a1 = jnp.where(rb, 2, a1)

            a2 = 0
            a2 = jnp.where(bb, 1, a2)
            a2 = jnp.where(br, 2, a2)

            # if we didn't get a coin this turn, use the last convention
            convention_1 = jnp.where(a1 > 0, a1, state.last_state[0])
            convention_2 = jnp.where(a2 > 0, a2, state.last_state[1])

            idx = state2idx(state.last_state)
            counter = state.counter + jnp.zeros_like(
                state.counter, dtype=jnp.int16
            ).at[idx].set(1)
            coop1 = state.coop1 + jnp.zeros_like(
                state.counter, dtype=jnp.int16
            ).at[idx].set(rr)
            coop2 = state.coop2 + jnp.zeros_like(
                state.counter, dtype=jnp.int16
            ).at[idx].set(bb)
            convention = jnp.stack([convention_1, convention_2]).reshape(2)
            return counter, coop1, coop2, convention

        def _step(
            actions: Tuple[int, int], state: CoinGameState
        ) -> Tuple[jnp.ndarray, jnp.ndarray, jnp.ndarray, CoinGameState]:
            action_0, action_1 = actions
            new_red_pos = (state.red_pos + MOVES[action_0]) % 3
            new_blue_pos = (state.blue_pos + MOVES[action_1]) % 3

            red_reward = 0
            blue_reward = 0

            red_red_matches = jnp.all(
                new_red_pos == state.red_coin_pos, axis=-1
            )
            red_blue_matches = jnp.all(
                new_red_pos == state.blue_coin_pos, axis=-1
            )

            blue_red_matches = jnp.all(
                new_blue_pos == state.red_coin_pos, axis=-1
            )
            blue_blue_matches = jnp.all(
                new_blue_pos == state.blue_coin_pos, axis=-1
            )

            red_reward = jnp.where(red_red_matches, red_reward + 1, red_reward)
            red_reward = jnp.where(
                red_blue_matches, red_reward + 1, red_reward
            )
            red_reward = jnp.where(
                blue_red_matches, red_reward - 2, red_reward
            )

            blue_reward = jnp.where(
                blue_red_matches, blue_reward + 1, blue_reward
            )
            blue_reward = jnp.where(
                blue_blue_matches, blue_reward + 1, blue_reward
            )
            blue_reward = jnp.where(
                red_blue_matches, blue_reward - 2, blue_reward
            )

            (counter, coop1, coop2, last_state) = _update_stats(
                state,
                red_red_matches,
                red_blue_matches,
                blue_red_matches,
                blue_blue_matches,
            )

            key, subkey = jax.random.split(state.key)
            new_random_coin_poses = jax.random.randint(
                subkey, shape=(2, 2), minval=0, maxval=3
            )
            new_red_coin_pos = jnp.where(
                jnp.logical_or(red_red_matches, blue_red_matches),
                new_random_coin_poses[0],
                state.red_coin_pos,
            )
            new_blue_coin_pos = jnp.where(
                jnp.logical_or(red_blue_matches, blue_blue_matches),
                new_random_coin_poses[1],
                state.blue_coin_pos,
            )

            next_red_coop = state.red_coop + jnp.zeros(
                num_episodes, dtype=jnp.int8
            ).at[state.outer_t].set(red_red_matches)
            next_red_defect = state.red_defect + jnp.zeros(
                num_episodes, dtype=jnp.int8
            ).at[state.outer_t].set(red_blue_matches)
            next_blue_coop = state.blue_coop + jnp.zeros(
                num_episodes, dtype=jnp.int8
            ).at[state.outer_t].set(blue_blue_matches)
            next_blue_defect = state.blue_defect + jnp.zeros(
                num_episodes, dtype=jnp.int8
            ).at[state.outer_t].set(blue_red_matches)

            next_state = CoinGameState(
                new_red_pos,
                new_blue_pos,
                new_red_coin_pos,
                new_blue_coin_pos,
                key,
                inner_t=state.inner_t + 1,
                outer_t=state.outer_t,
                red_coop=next_red_coop,
                red_defect=next_red_defect,
                blue_coop=next_blue_coop,
                blue_defect=next_blue_defect,
                counter=counter,
                coop1=coop1,
                coop2=coop2,
                last_state=last_state,
            )

            obs1, obs2 = _state_to_obs(next_state)
            inner_t = next_state.inner_t
            outer_t = next_state.outer_t
            done = inner_t % inner_ep_length == 0

            # if inner episode is done, return start state for next game
            new_ep_outputs, new_ep_state = _reset(state.key)
            new_ep_state = new_ep_state._replace(
                outer_t=new_ep_state.outer_t + 1
            )

            next_state = CoinGameState(
                jnp.where(done, new_ep_state.red_pos, next_state.red_pos),
                jnp.where(done, new_ep_state.blue_pos, next_state.blue_pos),
                jnp.where(
                    done, new_ep_state.red_coin_pos, next_state.red_coin_pos
                ),
                jnp.where(
                    done, new_ep_state.blue_coin_pos, next_state.blue_coin_pos
                ),
                key,
                jnp.where(done, jnp.zeros_like(inner_t), next_state.inner_t),
                jnp.where(done, outer_t + 1, outer_t),
                next_state.red_coop,
                next_state.red_defect,
                next_state.blue_coop,
                next_state.blue_defect,
                counter,
                coop1,
                coop2,
                jnp.where(done, jnp.zeros(2), last_state),
            )

            obs1 = jnp.where(done, new_ep_outputs[0].observation, obs1)
            obs2 = jnp.where(done, new_ep_outputs[1].observation, obs2)

            blue_reward = jnp.where(done, 0, blue_reward)
            red_reward = jnp.where(done, 0, red_reward)
            return (obs1, obs2), red_reward, blue_reward, next_state

        def runner_step(
            actions: Tuple[int, int],
            env_state: CoinGameState,
        ) -> Tuple[Tuple[TimeStep, TimeStep], CoinGameState]:

            obs, red_reward, blue_reward, new_state = _step(actions, env_state)
            output = [
                TimeStep(
                    step_type=jnp.ones_like(red_reward, dtype=int),
                    reward=red_reward,
                    discount=jnp.zeros_like(red_reward, dtype=int),
                    observation=obs[0],
                ),
                TimeStep(
                    step_type=jnp.ones_like(blue_reward, dtype=int),
                    reward=blue_reward,
                    discount=jnp.zeros_like(blue_reward, dtype=int),
                    observation=obs[1],
                ),
            ]

            return output, new_state

        self._reset = jax.vmap(_reset)
        self.key = jax.random.split(jax.random.PRNGKey(seed=seed), num_envs)

        self.num_envs = num_envs
        self.inner_episode_length = inner_ep_length
        self.num_trials = num_episodes
        self.episode_length = num_steps
        self.state = CoinGameState(
            0,
            0,
            0,
            0,
            self.key,
            0,
            0,
            0,
            0,
            0,
            0,
            jnp.zeros(9),
            jnp.zeros(9),
            jnp.zeros(9),
            jnp.zeros(2),
        )

        self.runner_step = jax.vmap(runner_step)
        self.batch_step = jax.jit(jax.vmap(jax.vmap(runner_step)))
        self.batch_reset = jax.jit(jax.vmap(jax.vmap(_reset)))

        self.cnn = cnn

    def runner_reset(
        self, ndims: Tuple[int], key: jax.random.PRNGKey
    ) -> Tuple[jnp.ndarray, CoinGameState]:

        rngs = jax.random.split(key, ndims[-1])
        if len(ndims) > 1:
            rngs = jnp.tile(
                jax.lax.expand_dims(rngs, [0]), (ndims[:-1] + (1, 1))
            )
        output, state = self.batch_reset(rngs)
        return output, state

    def reset(self) -> Tuple[TimeStep, TimeStep]:
        output, self.state = self._reset(self.key)
        return output

    def step(self, actions: Tuple[int, int]) -> Tuple[TimeStep, TimeStep]:
        output, self.state = self.runner_step(actions, self.state)
        return output

    def observation_spec(self) -> specs.BoundedArray:
        """Returns the observation spec."""
        if self.cnn:
            return specs.BoundedArray(
                shape=(3, 3, 4),
                minimum=0,
                maximum=1,
                name="obs",
                dtype=int,
            )
        else:
            return specs.BoundedArray(
                shape=(36,),
                minimum=0,
                maximum=1,
                name="obs",
                dtype=int,
            )

    def action_spec(self) -> specs.DiscreteArray:
        """Returns the action spec."""
        return specs.DiscreteArray(num_values=5, name="actions")

    def render(self, state: CoinGameState):
        from matplotlib.figure import Figure
        from matplotlib.backends.backend_agg import (
            FigureCanvasAgg as FigureCanvas,
        )
        from PIL import Image
        import numpy as np

        """Small utility for plotting the agent's state."""
        fig = Figure((5, 2))
        canvas = FigureCanvas(fig)
        ax = fig.add_subplot(121)
        ax.imshow(
            np.zeros((3, 3)),
            cmap="Greys",
            vmin=0,
            vmax=1,
            aspect="equal",
            interpolation="none",
            origin="lower",
            extent=[0, 3, 0, 3],
        )
        ax.set_aspect("equal")

        # ax.margins(0)
        ax.set_xticks(jnp.arange(1, 4))
        ax.set_yticks(jnp.arange(1, 4))
        ax.grid()
        red_pos = jnp.squeeze(state.red_pos)
        blue_pos = jnp.squeeze(state.blue_pos)
        red_coin_pos = jnp.squeeze(state.red_coin_pos)
        blue_coin_pos = jnp.squeeze(state.blue_coin_pos)
        ax.annotate(
            "R",
            fontsize=20,
            color="red",
            xy=(red_pos[0], red_pos[1]),
            xycoords="data",
            xytext=(red_pos[0] + 0.5, red_pos[1] + 0.5),
        )
        ax.annotate(
            "B",
            fontsize=20,
            color="blue",
            xy=(blue_pos[0], blue_pos[1]),
            xycoords="data",
            xytext=(blue_pos[0] + 0.5, blue_pos[1] + 0.5),
        )
        ax.annotate(
            "Rc",
            fontsize=20,
            color="red",
            xy=(red_coin_pos[0], red_coin_pos[1]),
            xycoords="data",
            xytext=(red_coin_pos[0] + 0.3, red_coin_pos[1] + 0.3),
        )
        ax.annotate(
            "Bc",
            color="blue",
            fontsize=20,
            xy=(blue_coin_pos[0], blue_coin_pos[1]),
            xycoords="data",
            xytext=(
                blue_coin_pos[0] + 0.3,
                blue_coin_pos[1] + 0.3,
            ),
        )

        ax2 = fig.add_subplot(122)
        ax2.text(0.0, 0.95, "Timestep: %s" % (state.inner_t))
        ax2.text(0.0, 0.75, "Episode: %s" % (state.outer_t))
        ax2.text(
            0.0, 0.45, "Red Coop: %s" % (state.red_coop[state.outer_t].sum())
        )
        ax2.text(
            0.6,
            0.45,
            "Red Defects : %s" % (state.red_defect[state.outer_t].sum()),
        )
        ax2.text(
            0.0, 0.25, "Blue Coop: %s" % (state.blue_coop[state.outer_t].sum())
        )
        ax2.text(
            0.6,
            0.25,
            "Blue Defects : %s" % (state.blue_defect[state.outer_t].sum()),
        )
        ax2.text(
            0.0,
            0.05,
            "Red Total: %s"
            % (
                state.red_defect[state.outer_t].sum()
                + state.red_coop[state.outer_t].sum()
            ),
        )
        ax2.text(
            0.6,
            0.05,
            "Blue Total: %s"
            % (
                state.blue_defect[state.outer_t].sum()
                + state.blue_coop[state.outer_t].sum()
            ),
        )
        ax2.axis("off")
        canvas.draw()
        image = Image.frombytes(
            "RGB",
            fig.canvas.get_width_height(),
            fig.canvas.tostring_rgb(),
        )
        return image


if __name__ == "__main__":
    bs = 1
    env = CoinGame(bs, 8, 16, 0, True, False)
    action = jnp.ones(bs, dtype=int)
    t1, t2 = env.reset()
    rng = jax.random.PRNGKey(0)
    pics = []

    for _ in range(16):
        rng, rng1, rng2 = jax.random.split(rng, 3)
        a1 = jax.random.randint(rng1, (1,), minval=0, maxval=4)
        a2 = jax.random.randint(rng2, (1,), minval=0, maxval=4)
        t1, t2 = env.step((a1 * action, a2 * action))
        img = env.render(env.state)
        pics.append(img)

    pics[0].save(
        "test1.gif",
        format="gif",
        save_all=True,
        append_images=pics[1:],
        duration=300,
        loop=0,
    )<|MERGE_RESOLUTION|>--- conflicted
+++ resolved
@@ -188,10 +188,7 @@
         num_steps: int,
         seed: int,
         cnn: bool,
-<<<<<<< HEAD
         egocentric: bool,
-=======
->>>>>>> 2ddda8ac
     ):
 
         num_episodes = int(num_steps / inner_ep_length)
