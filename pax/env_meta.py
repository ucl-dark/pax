--- conflicted
+++ resolved
@@ -188,11 +188,7 @@
         num_steps: int,
         seed: int,
         cnn: bool,
-<<<<<<< HEAD
         egocentric: bool,
-=======
-        eval: bool,
->>>>>>> 22aaecee
     ):
 
         num_episodes = int(num_steps / inner_ep_length)
