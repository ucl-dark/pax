--- conflicted
+++ resolved
@@ -173,7 +173,6 @@
         seed: int,
         cnn: Boolean,
     ):
-<<<<<<< HEAD
         def _relative_position(state: CoinGameState) -> jnp.ndarray:
             """Assume canonical agent is red player"""
             # (x) redplayer at (2, 2)
@@ -215,26 +214,6 @@
                     red_coin_pos=state.blue_coin_pos,
                     blue_coin_pos=state.red_coin_pos,
                 )
-=======
-        def _state_to_obs(state: CoinGameState) -> jnp.ndarray:
-            obs1 = jnp.zeros((3, 3, 4), dtype=jnp.int8)
-            obs2 = jnp.zeros((3, 3, 4), dtype=jnp.int8)
-
-            # obs channels are [red_player, blue_player, red_coin, blue_coin]
-            obs1 = obs1.at[state.red_pos[0], state.red_pos[1], 0].set(1)
-            obs1 = obs1.at[state.blue_pos[0], state.blue_pos[1], 1].set(1)
-            obs1 = obs1.at[
-                state.red_coin_pos[0], state.red_coin_pos[1], 2
-            ].set(1)
-            obs1 = obs1.at[
-                state.blue_coin_pos[0], state.blue_coin_pos[1], 3
-            ].set(1)
-
-            # each agent has egotistic view (so thinks they are red)
-            obs2 = jnp.stack(
-                [obs1[:, :, 1], obs1[:, :, 0], obs1[:, :, 3], obs1[:, :, 2]],
-                axis=-1,
->>>>>>> 1a017bb5
             )
 
             if not self.cnn:
