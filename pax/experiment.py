import logging
import os

import hydra
import omegaconf


import wandb
from pax.env import SequentialMatrixGame
from pax.hyper.ppo import make_hyper
from pax.independent_learners import IndependentLearners
from pax.meta_env import InfiniteMatrixGame, MetaFiniteGame
<<<<<<< HEAD
from pax.evo_runner import Runner
=======
>>>>>>> 09d02330
from pax.naive.naive import make_naive_pg
from pax.naive_exact import NaiveExact
from pax.ppo.ppo import make_agent
from pax.ppo.ppo_gru import make_gru_agent
from pax.runner import Runner
from pax.strategies import (
    Altruistic,
    Defect,
    GrimTrigger,
    Human,
    HyperAltruistic,
    HyperDefect,
    HyperTFT,
    Random,
    TitForTat,
)
from pax.utils import Section
from pax.watchers import (
    logger_hyper,
    logger_naive,
    losses_naive,
    losses_ppo,
    naive_pg_losses,
    policy_logger_ppo,
    policy_logger_ppo_with_memory,
    value_logger_ppo,
)


def global_setup(args):
    """Set up global variables."""
    os.makedirs(args.save_dir, exist_ok=True)
    if args.wandb.log:
        print("name", str(args.wandb.name))
        if args.debug:
            args.wandb.group = "debug-" + args.wandb.group
        wandb.init(
            reinit=True,
            entity=str(args.wandb.entity),
            project=str(args.wandb.project),
            group=str(args.wandb.group),
            name=str(args.wandb.name),
            config=omegaconf.OmegaConf.to_container(
                args, resolve=True, throw_on_missing=True
            ),
            settings=wandb.Settings(code_dir="."),
        )
        wandb.run.log_code(".")


def payoff_setup(args, logger):
    """Set up payoff"""
    games = {
        "ipd": [[-1, -1], [-3, 0], [0, -3], [-2, -2]],
        "stag": [[4, 4], [1, 3], [3, 1], [2, 2]],
        "sexes": [[3, 2], [0, 0], [0, 0], [2, 3]],
        "chicken": [[0, 0], [-1, 1], [1, -1], [-2, -2]],
    }
    if args.payoff is not None:
        assert (
            len(args.payoff) == 4
        ), f"Expected length 4 but got {len(args.payoff)}"
        assert (
            len(args.payoff[0]) == 2
        ), f"Expected length 2 but got {len(args.payoff[0])}"
        assert (
            len(args.payoff[1]) == 2
        ), f"Expected length 2 but got {len(args.payoff[1])}"
        assert (
            len(args.payoff[2]) == 2
        ), f"Expected length 2 but got {len(args.payoff[2])}"
        assert (
            len(args.payoff[3]) == 2
        ), f"Expected length 2 but got {len(args.payoff[3])}"

        payoff = args.payoff
        logger.info(f"Game: Custom | payoff: {payoff}")

    else:
        assert args.game in games, f"{args.game} not in {games.keys()}"
        args.payoff = games[args.game]
        logger.info(f"Game: {args.game} | payoff: {args.payoff}")


def env_setup(args, logger=None):
    """Set up env variables."""
    payoff_setup(args, logger)
    if args.env_type == "finite":
        train_env = SequentialMatrixGame(
            args.num_envs,
            args.payoff,
            args.num_steps,
        )
        test_env = SequentialMatrixGame(1, args.payoff, args.num_steps)
        if logger:
            logger.info(
                f"Env Type: Regular | Episode Length: {args.num_steps}"
            )

    elif args.env_type == "meta":
        train_env = MetaFiniteGame(
            args.num_envs,
            args.payoff,
            inner_ep_length=args.num_inner_steps,
            num_steps=args.num_steps,
        )
        test_env = MetaFiniteGame(
            1,
            args.payoff,
            inner_ep_length=args.num_inner_steps,
            num_steps=args.num_steps,
        )
        if logger:
            logger.info(f"Env Type: Meta | Episode Length: {args.num_steps}")

    else:
        train_env = InfiniteMatrixGame(
            args.num_envs,
            args.payoff,
            args.num_steps,
            args.env_discount,
            args.seed,
        )
        test_env = InfiniteMatrixGame(
            args.num_envs,
            args.payoff,
            args.num_steps,
            args.env_discount,
            args.seed + 1,
        )
        if logger:
            logger.info(
                f"Game Type: Infinite | Inner Discount: {args.env_discount}"
            )

    return train_env, test_env


def runner_setup(args):
    return Runner(args)


def agent_setup(args, logger):
    """Set up agent variables."""

    def get_PPO_memory_agent(seed, player_id):
        # dummy environment to get observation and action spec
        dummy_env = SequentialMatrixGame(
            args.num_envs, args.payoff, args.num_steps
        )

        if args.env_type == "meta":
            has_sgd_jit = False
        else:
            has_sgd_jit = True
        ppo_memory_agent = make_gru_agent(
            args,
            obs_spec=(dummy_env.observation_spec().num_values,),
            action_spec=dummy_env.action_spec().num_values,
            seed=seed,
            player_id=player_id,
            has_sgd_jit=has_sgd_jit,
        )
        return ppo_memory_agent

    def get_PPO_agent(seed, player_id):
        # dummy environment to get observation and action spec
        dummy_env = SequentialMatrixGame(
            args.num_envs, args.payoff, args.num_steps
        )

        if args.env_type == "meta":
            has_sgd_jit = False
        else:
            has_sgd_jit = True

        ppo_agent = make_agent(
            args,
            obs_spec=(dummy_env.observation_spec().num_values,),
            action_spec=dummy_env.action_spec().num_values,
            seed=seed,
            player_id=player_id,
            has_sgd_jit=has_sgd_jit,
        )

        return ppo_agent

    def get_hyper_agent(seed, player_id):
        dummy_env = InfiniteMatrixGame(
            args.num_envs,
            args.payoff,
            args.num_steps,
            args.env_discount,
            args.seed,
        )

        hyper_agent = make_hyper(
            args,
            obs_spec=(dummy_env.observation_spec().num_values,),
            action_spec=dummy_env.action_spec().shape[1],
            seed=seed,
            player_id=player_id,
        )
        return hyper_agent

    def get_naive_pg(seed, player_id):
        dummy_env = SequentialMatrixGame(
            args.num_envs, args.payoff, args.num_steps
        )
        naive_agent = make_naive_pg(
            args,
            obs_spec=(dummy_env.observation_spec().num_values,),
            action_spec=dummy_env.action_spec().num_values,
            seed=seed,
            player_id=player_id,
        )
        return naive_agent

    def get_naive_learner(seed, player_id):
        dummy_env = InfiniteMatrixGame(
            args.num_envs,
            args.payoff,
            args.num_steps,
            args.env_discount,
            args.seed,
        )

        agent = NaiveExact(
            action_dim=dummy_env.action_spec().shape[1],
            env=dummy_env,
            lr=args.naive.lr,
            seed=seed,
            player_id=player_id,
        )
        return agent

    strategies = {
        "TitForTat": TitForTat,
        "Defect": Defect,
        "Altruistic": Altruistic,
        "Human": Human,
        "Random": Random,
        "Grim": GrimTrigger,
        "PPO": get_PPO_agent,
        "PPO_memory": get_PPO_memory_agent,
        "Naive": get_naive_pg,
        # HyperNetworks
        "Hyper": get_hyper_agent,
        "NaiveEx": get_naive_learner,
        "HyperAltruistic": HyperAltruistic,
        "HyperDefect": HyperDefect,
        "HyperTFT": HyperTFT,
    }

    assert args.agent1 in strategies
    assert args.agent2 in strategies

    # TODO: Is there a better way to start agents with different seeds?
    num_agents = 2
    seeds = [seed for seed in range(args.seed, args.seed + num_agents)]
    # Create Player IDs by normalizing seeds to 1, 2 respectively
    pids = [
        seed % seed + i if seed != 0 else 1
        for seed, i in zip(seeds, range(1, num_agents + 1))
    ]
    agent_0 = strategies[args.agent1](seeds[0], pids[0])  # player 1
    agent_1 = strategies[args.agent2](seeds[1], pids[1])  # player 2

    if args.agent1 == "PPO_memory":
        logger.info(f"PPO with memory: {args.ppo.with_memory}")
    logger.info(f"Agent Pair: {args.agent1} | {args.agent2}")
    logger.info(f"Agent seeds: {seeds[0]} | {seeds[1]}")

    return IndependentLearners([agent_0, agent_1], args)


def watcher_setup(args, logger):
    """Set up watcher variables."""

    def ppo_log(agent):
        losses = losses_ppo(agent)
        if args.ppo.with_memory:
            policy = policy_logger_ppo_with_memory(agent)
        else:
            policy = policy_logger_ppo(agent)
            value = value_logger_ppo(agent)
            losses.update(value)
        losses.update(policy)
        if args.wandb.log:
            wandb.log(losses)
        return

    def dumb_log(agent, *args):
        return

    def hyper_log(agent):
        losses = losses_ppo(agent)
        policy = logger_hyper(agent)
        losses.update(policy)
        if args.wandb.log:
            wandb.log(losses)
        return

    def naive_logger(agent):
        losses = losses_naive(agent)
        policy = logger_naive(agent)
        losses.update(policy)
        if args.wandb.log:
            wandb.log(losses)
        return

    def naive_pg_log(agent):
        losses = naive_pg_losses(agent)
        policy = policy_logger_ppo(agent)
        value = value_logger_ppo(agent)
        losses.update(value)
        losses.update(policy)
        # if args.wandb.log:
        # wandb.log(losses)
        return

    strategies = {
        "TitForTat": dumb_log,
        "Defect": dumb_log,
        "Altruistic": dumb_log,
        "Human": dumb_log,
        "Random": dumb_log,
        "Grim": dumb_log,
        "PPO": ppo_log,
        "PPO_memory": ppo_log,
        "Naive": naive_pg_log,
        "Hyper": hyper_log,
        "NaiveEx": naive_logger,
        "HyperAltruistic": dumb_log,
        "HyperDefect": dumb_log,
        "HyperTFT": dumb_log,
    }

    assert args.agent1 in strategies
    assert args.agent2 in strategies

    agent_0_log = strategies[args.agent1]
    agent_1_log = strategies[args.agent2]

    return [agent_0_log, agent_1_log]


@hydra.main(config_path="conf", config_name="config")
def main(args):
    """Set up main."""
    logger = logging.getLogger()
    with Section("Global setup", logger=logger):
        global_setup(args)

    with Section("Env setup", logger=logger):
        train_env, test_env = env_setup(args, logger)

    with Section("Agent setup", logger=logger):
        agent_pair = agent_setup(args, logger)

    with Section("Watcher setup", logger=logger):
        watchers = watcher_setup(args, logger)

    with Section("Runner setup", logger=logger):
        runner = runner_setup(args)

    # num episodes
    total_num_ep = int(args.total_timesteps / args.num_steps)
    train_num_ep = int(args.eval_every / args.num_steps)

    print(f"Number of training episodes = {total_num_ep}")
    print(f"Evaluating every {train_num_ep} episodes")
    if not args.wandb.log:
        watchers = False
    for num_update in range(int(total_num_ep // train_num_ep)):
        print(f"Update: {num_update+1}/{int(total_num_ep // train_num_ep)}")
        print()
<<<<<<< HEAD

        runner.train_loop(train_env, agent_pair, train_num_ep, watchers)
        runner.evaluate_loop(test_env, agent_pair, 1, watchers)
=======
        runner.train_loop(train_env, agent_pair, train_num_ep, watchers)
        # runner.evaluate_loop(test_env, agent_pair, 1, watchers)
>>>>>>> 09d02330


if __name__ == "__main__":
    main()<|MERGE_RESOLUTION|>--- conflicted
+++ resolved
@@ -10,14 +10,11 @@
 from pax.hyper.ppo import make_hyper
 from pax.independent_learners import IndependentLearners
 from pax.meta_env import InfiniteMatrixGame, MetaFiniteGame
-<<<<<<< HEAD
-from pax.evo_runner import Runner
-=======
->>>>>>> 09d02330
 from pax.naive.naive import make_naive_pg
 from pax.naive_exact import NaiveExact
 from pax.ppo.ppo import make_agent
 from pax.ppo.ppo_gru import make_gru_agent
+from pax.evo_runner import EvoRunner
 from pax.runner import Runner
 from pax.strategies import (
     Altruistic,
@@ -153,7 +150,10 @@
 
 
 def runner_setup(args):
-    return Runner(args)
+    if args.evo:
+        return EvoRunner(args)
+    else:
+        return Runner(args)
 
 
 def agent_setup(args, logger):
@@ -391,14 +391,9 @@
     for num_update in range(int(total_num_ep // train_num_ep)):
         print(f"Update: {num_update+1}/{int(total_num_ep // train_num_ep)}")
         print()
-<<<<<<< HEAD
-
+
+        runner.evaluate_loop(test_env, agent_pair, 1, watchers)
         runner.train_loop(train_env, agent_pair, train_num_ep, watchers)
-        runner.evaluate_loop(test_env, agent_pair, 1, watchers)
-=======
-        runner.train_loop(train_env, agent_pair, train_num_ep, watchers)
-        # runner.evaluate_loop(test_env, agent_pair, 1, watchers)
->>>>>>> 09d02330
 
 
 if __name__ == "__main__":
