--- conflicted
+++ resolved
@@ -8,11 +8,7 @@
 import wandb
 
 from pax.env_inner import SequentialMatrixGame
-<<<<<<< HEAD
-from pax.evaluation import EvalRunner
-=======
 from pax.evaluation_ipd import EvalRunnerIPD
->>>>>>> 4d9239b4
 from pax.hyper.ppo import make_hyper
 from pax.learners import IndependentLearners, EvolutionaryLearners
 from pax.env_inner import InfiniteMatrixGame
@@ -49,22 +45,12 @@
 
 def global_setup(args):
     """Set up global variables."""
-<<<<<<< HEAD
-    save_dir = (
-        f"{os.getcwd()}{args.save_dir}/{str(datetime.now()).replace(' ', '_')}"
-    )
-    os.makedirs(
-        save_dir,
-        exist_ok=True,
-    )
-=======
     save_dir = f"{args.save_dir}/{str(datetime.now()).replace(' ', '_').replace(':', '.')}"
     if not args.eval:
         os.makedirs(
             save_dir,
             exist_ok=True,
         )
->>>>>>> 4d9239b4
     if args.wandb.log:
         print("name", str(args.wandb.name))
         if args.debug:
@@ -196,11 +182,7 @@
 
 def runner_setup(args, agents, save_dir, logger):
     if args.eval:
-<<<<<<< HEAD
-        return EvalRunner(args)
-=======
         return EvalRunnerIPD(args)
->>>>>>> 4d9239b4
     if args.evo:
         agent1, _ = agents.agents
         algo = args.es.algo
@@ -586,7 +568,6 @@
         runner = runner_setup(args, agent_pair, save_dir, logger)
 
     # num episodes
-<<<<<<< HEAD
     if args.evo:
         num_iters = args.num_generations  # number of generations
     else:
@@ -594,22 +575,13 @@
             args.total_timesteps / args.num_steps
         )  # number of episodes
 
-=======
-    total_num_ep = int(args.total_timesteps / args.num_steps)
->>>>>>> 4d9239b4
     if not args.wandb.log:
         watchers = False
 
     if args.eval:
-<<<<<<< HEAD
         runner.eval_loop(train_env, agent_pair, num_iters, watchers)
     else:
         runner.train_loop(train_env, agent_pair, num_iters, watchers)
-=======
-        runner.eval_loop(test_env, agent_pair, total_num_ep, watchers)
-    else:
-        runner.train_loop(train_env, agent_pair, total_num_ep, watchers)
->>>>>>> 4d9239b4
 
 
 if __name__ == "__main__":
