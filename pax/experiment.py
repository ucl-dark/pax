--- conflicted
+++ resolved
@@ -301,24 +301,8 @@
             )
 
     else:
-<<<<<<< HEAD
-        if (
-            args.agent1 == "PPO_memory_pretrained"
-            or args.agent1 == "PPO_pretrained"
-        ):
-            logger.info("Training with Runner")
-            return RunnerPretrained(args, save_dir)
-
-        elif args.agent1 == "MFOS":
-            logger.info("Training with Runner")
-            return RunnerMFOS(args, save_dir)
-        else:
-            logger.info("Training with Runner")
-            return Runner(args, save_dir)
-=======
         logger.info("Training with Runner")
         return Runner(args, save_dir)
->>>>>>> 7754b801
 
 
 # flake8: noqa: C901
@@ -374,34 +358,6 @@
             action_spec=dummy_env.action_spec().num_values,
             seed=seed,
             player_id=player_id,
-        )
-
-        return ppo_agent
-
-    def get_PPO_tabular_agent(seed, player_id):
-        # dummy environment to get observation and action spec
-        if args.env_type == "coin_game":
-            dummy_env = CoinGame(
-                args.num_envs,
-                args.num_steps,
-                args.num_steps,
-                0,
-                False,
-            )
-            obs_spec = dummy_env.observation_spec().shape
-        else:
-            dummy_env = SequentialMatrixGame(
-                args.num_envs, args.payoff, args.num_steps
-            )
-            obs_spec = (dummy_env.observation_spec().num_values,)
-
-        ppo_agent = make_agent(
-            args,
-            obs_spec=obs_spec,
-            action_spec=dummy_env.action_spec().num_values,
-            seed=seed,
-            player_id=player_id,
-            tabular=True,
         )
 
         return ppo_agent
@@ -435,6 +391,32 @@
             seed=seed,
             player_id=player_id,
             has_sgd_jit=has_sgd_jit,
+        )
+        return ppo_agent
+
+    def get_mfos_agent(seed, player_id):
+        # dummy environment to get observation and action spec
+        if args.env_type == "coin_game":
+            dummy_env = CoinGame(
+                args.num_envs,
+                args.num_steps,
+                args.num_steps,
+                0,
+                False,
+            )
+            obs_spec = dummy_env.observation_spec().shape
+        else:
+            dummy_env = SequentialMatrixGame(
+                args.num_envs, args.payoff, args.num_steps
+            )
+            obs_spec = (dummy_env.observation_spec().num_values,)
+
+        ppo_agent = make_mfos_agent(
+            args,
+            obs_spec=obs_spec,
+            action_spec=dummy_env.action_spec().num_values,
+            seed=seed,
+            player_id=player_id,
         )
         return ppo_agent
 
