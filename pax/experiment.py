from datetime import datetime
import logging
import os

from evosax import OpenES, CMA_ES, PGPE, ParameterReshaper
import hydra
import omegaconf
import wandb

<<<<<<< HEAD
from pax.env import SequentialMatrixGame
from pax.hyper.ppo import make_hyper
from pax.independent_learners import IndependentLearners, EvolutionaryLearners
from pax.meta_env import InfiniteMatrixGame, MetaFiniteGame
=======
from pax.env_inner import SequentialMatrixGame
from pax.hyper.ppo import make_hyper
from pax.learners import IndependentLearners, EvolutionaryLearners
from pax.env_meta import InfiniteMatrixGame, MetaFiniteGame
>>>>>>> 5d1185a1
from pax.naive.naive import make_naive_pg
from pax.naive_exact import NaiveExact
from pax.ppo.ppo import make_agent
from pax.ppo.ppo_gru import make_gru_agent
<<<<<<< HEAD
from pax.evo_runner import EvoRunner
from pax.runner import Runner
=======
from pax.runner_evo import EvoRunner
from pax.runner_rl import Runner
>>>>>>> 5d1185a1
from pax.strategies import (
    Altruistic,
    Defect,
    GrimTrigger,
    Human,
    HyperAltruistic,
    HyperDefect,
    HyperTFT,
    Random,
    TitForTat,
)
from pax.utils import Section
from pax.watchers import (
    logger_hyper,
    logger_naive,
    losses_naive,
    losses_ppo,
    naive_pg_losses,
    policy_logger_ppo,
    policy_logger_ppo_with_memory,
    value_logger_ppo,
)


def global_setup(args):
    """Set up global variables."""
    save_dir = f"{args.save_dir}/{str(datetime.now()).replace(' ', '_')}"
    os.makedirs(
        save_dir,
        exist_ok=True,
    )
    if args.wandb.log:
        print("name", str(args.wandb.name))
        if args.debug:
            args.wandb.group = "debug-" + args.wandb.group
        wandb.init(
            reinit=True,
            entity=str(args.wandb.entity),
            project=str(args.wandb.project),
            group=str(args.wandb.group),
            name=str(args.wandb.name),
            config=omegaconf.OmegaConf.to_container(
                args, resolve=True, throw_on_missing=True
            ),
            settings=wandb.Settings(code_dir="."),
        )
        wandb.run.log_code(".")
    return save_dir


def payoff_setup(args, logger):
    """Set up payoff"""
    games = {
        "ipd": [[-1, -1], [-3, 0], [0, -3], [-2, -2]],
        "stag": [[4, 4], [1, 3], [3, 1], [2, 2]],
        "sexes": [[3, 2], [0, 0], [0, 0], [2, 3]],
        "chicken": [[0, 0], [-1, 1], [1, -1], [-2, -2]],
    }
    if args.payoff is not None:
        assert (
            len(args.payoff) == 4
        ), f"Expected length 4 but got {len(args.payoff)}"
        assert (
            len(args.payoff[0]) == 2
        ), f"Expected length 2 but got {len(args.payoff[0])}"
        assert (
            len(args.payoff[1]) == 2
        ), f"Expected length 2 but got {len(args.payoff[1])}"
        assert (
            len(args.payoff[2]) == 2
        ), f"Expected length 2 but got {len(args.payoff[2])}"
        assert (
            len(args.payoff[3]) == 2
        ), f"Expected length 2 but got {len(args.payoff[3])}"

        payoff = args.payoff
        logger.info(f"Game: Custom | payoff: {payoff}")

    else:
        assert args.game in games, f"{args.game} not in {games.keys()}"
        args.payoff = games[args.game]
        logger.info(f"Game: {args.game} | payoff: {args.payoff}")


def env_setup(args, logger=None):
    """Set up env variables."""
    payoff_setup(args, logger)
    if args.env_type == "finite":
        train_env = SequentialMatrixGame(
            args.num_envs,
            args.payoff,
            args.num_steps,
        )
        test_env = SequentialMatrixGame(1, args.payoff, args.num_steps)
        if logger:
            logger.info(
                f"Env Type: Regular | Episode Length: {args.num_steps}"
            )

    elif args.env_type == "meta":
        train_env = MetaFiniteGame(
            args.num_envs,
            args.payoff,
            inner_ep_length=args.num_inner_steps,
            num_steps=args.num_steps,
        )
        test_env = MetaFiniteGame(
            1,
            args.payoff,
            inner_ep_length=args.num_inner_steps,
            num_steps=args.num_steps,
        )
        if logger:
            if args.evo:
                logger.info(f"Env Type: Meta | Generations: {args.num_steps}")
            logger.info(f"Env Type: Meta | Episode Length: {args.num_steps}")

    else:
        train_env = InfiniteMatrixGame(
            args.num_envs,
            args.payoff,
            args.num_steps,
            args.env_discount,
            args.seed,
        )
        test_env = InfiniteMatrixGame(
            args.num_envs,
            args.payoff,
            args.num_steps,
            args.env_discount,
            args.seed + 1,
        )
        if logger:
            logger.info(
                f"Game Type: Infinite | Inner Discount: {args.env_discount}"
            )

    return train_env, test_env


def runner_setup(args, agents, save_dir, logger):
    if args.evo:
        agent1, _ = agents.agents
        algo = args.es.algo
        strategies = {"CMA_ES", "OpenES", "PGPE"}
        assert algo in strategies, f"{algo} not in evolution strategies"

        def get_cma_strategy(agent):
            """Returns the CMA strategy, es params, and param_reshaper"""
            param_reshaper = ParameterReshaper(agent._state.params)
            strategy = CMA_ES(
                num_dims=param_reshaper.total_params,
                popsize=args.popsize,
                elite_ratio=args.es.elite_ratio,
            )
            es_params = strategy.default_params
            return strategy, es_params, param_reshaper

        def get_openes_strategy(agent):
            """Returns the OpenES strategy, es params, and param_reshaper"""
            param_reshaper = ParameterReshaper(agent._state.params)
            strategy = OpenES(
                num_dims=param_reshaper.total_params,
                popsize=args.popsize,
            )
            # Update basic parameters of OpenES strategy
            es_params = strategy.default_params.replace(
                sigma_init=args.es.sigma_init,
                sigma_decay=args.es.sigma_decay,
                sigma_limit=args.es.sigma_limit,
                init_min=args.es.init_min,
                init_max=args.es.init_max,
                clip_min=args.es.clip_min,
                clip_max=args.es.clip_max,
            )

            # Update optimizer-specific parameters of Adam
            es_params = es_params.replace(
                opt_params=es_params.opt_params.replace(
                    lrate_init=args.es.lrate_init,
                    lrate_decay=args.es.lrate_decay,
                    lrate_limit=args.es.lrate_limit,
                    beta_1=args.es.beta_1,
                    beta_2=args.es.beta_2,
                    eps=args.es.eps,
                )
            )
            return strategy, es_params, param_reshaper

        def get_pgpe_strategy(agent):
            """Returns the PGPE strategy, es params, and param_reshaper"""
            param_reshaper = ParameterReshaper(agent._state.params)
            strategy = PGPE(
                num_dims=param_reshaper.total_params,
                popsize=args.popsize,
                elite_ratio=args.es.elite_ratio,
            )
            es_params = strategy.default_params
            return strategy, es_params, param_reshaper

        if algo == "CMA_ES":
            strategy, es_params, param_reshaper = get_cma_strategy(agent1)
        elif algo == "OpenES":
            strategy, es_params, param_reshaper = get_openes_strategy(agent1)
        elif algo == "PGPE":
            strategy, es_params, param_reshaper = get_pgpe_strategy(agent1)

        logger.info(f"Evolution Strategy: {algo}")

        return EvoRunner(args, strategy, es_params, param_reshaper, save_dir)
    else:
        return Runner(args)


def agent_setup(args, logger):
    """Set up agent variables."""

    def get_PPO_memory_agent(seed, player_id):
        # dummy environment to get observation and action spec
        dummy_env = SequentialMatrixGame(
            args.num_envs, args.payoff, args.num_steps
        )

        if args.env_type == "meta":
            has_sgd_jit = False
        else:
            has_sgd_jit = True
        ppo_memory_agent = make_gru_agent(
            args,
            obs_spec=(dummy_env.observation_spec().num_values,),
            action_spec=dummy_env.action_spec().num_values,
            seed=seed,
            player_id=player_id,
            has_sgd_jit=has_sgd_jit,
        )
        return ppo_memory_agent

    def get_PPO_agent(seed, player_id):
        # dummy environment to get observation and action spec
        dummy_env = SequentialMatrixGame(
            args.num_envs, args.payoff, args.num_steps
        )

        if args.env_type == "meta":
            has_sgd_jit = False
        else:
            has_sgd_jit = True

        ppo_agent = make_agent(
            args,
            obs_spec=(dummy_env.observation_spec().num_values,),
            action_spec=dummy_env.action_spec().num_values,
            seed=seed,
            player_id=player_id,
            has_sgd_jit=has_sgd_jit,
        )

        return ppo_agent

    def get_hyper_agent(seed, player_id):
        dummy_env = InfiniteMatrixGame(
            args.num_envs,
            args.payoff,
            args.num_steps,
            args.env_discount,
            args.seed,
        )

        hyper_agent = make_hyper(
            args,
            obs_spec=(dummy_env.observation_spec().num_values,),
            action_spec=dummy_env.action_spec().shape[1],
            seed=seed,
            player_id=player_id,
        )
        return hyper_agent

    def get_naive_pg(seed, player_id):
        dummy_env = SequentialMatrixGame(
            args.num_envs, args.payoff, args.num_steps
        )
        naive_agent = make_naive_pg(
            args,
            obs_spec=(dummy_env.observation_spec().num_values,),
            action_spec=dummy_env.action_spec().num_values,
            seed=seed,
            player_id=player_id,
        )
        return naive_agent

    def get_naive_learner(seed, player_id):
        dummy_env = InfiniteMatrixGame(
            args.num_envs,
            args.payoff,
            args.num_steps,
            args.env_discount,
            args.seed,
        )

        agent = NaiveExact(
            action_dim=dummy_env.action_spec().shape[1],
            env=dummy_env,
            lr=args.naive.lr,
            seed=seed,
            player_id=player_id,
        )
        return agent

    strategies = {
        "TitForTat": TitForTat,
        "Defect": Defect,
        "Altruistic": Altruistic,
        "Human": Human,
        "Random": Random,
        "Grim": GrimTrigger,
        "PPO": get_PPO_agent,
        "PPO_memory": get_PPO_memory_agent,
        "Naive": get_naive_pg,
        # HyperNetworks
        "Hyper": get_hyper_agent,
        "NaiveEx": get_naive_learner,
        "HyperAltruistic": HyperAltruistic,
        "HyperDefect": HyperDefect,
        "HyperTFT": HyperTFT,
    }

    assert args.agent1 in strategies
    assert args.agent2 in strategies

    # TODO: Is there a better way to start agents with different seeds?
    num_agents = 2
    seeds = [seed for seed in range(args.seed, args.seed + num_agents)]
    # Create Player IDs by normalizing seeds to 1, 2 respectively
    pids = [
        seed % seed + i if seed != 0 else 1
        for seed, i in zip(seeds, range(1, num_agents + 1))
    ]
    agent_0 = strategies[args.agent1](seeds[0], pids[0])  # player 1
    agent_1 = strategies[args.agent2](seeds[1], pids[1])  # player 2

    logger.info(f"Agent Pair: {args.agent1} | {args.agent2}")
    logger.info(f"Agent seeds: {seeds[0]} | {seeds[1]}")

    if args.evo:
        return EvolutionaryLearners([agent_0, agent_1], args)
    return IndependentLearners([agent_0, agent_1], args)


def watcher_setup(args, logger):
    """Set up watcher variables."""

    def ppo_log(agent):
        losses = losses_ppo(agent)
        if args.ppo.with_memory:
            policy = policy_logger_ppo_with_memory(agent)
        else:
            policy = policy_logger_ppo(agent)
            value = value_logger_ppo(agent)
            losses.update(value)
        losses.update(policy)
        if args.wandb.log:
            wandb.log(losses)
        return

    def dumb_log(agent, *args):
        return

    def hyper_log(agent):
        losses = losses_ppo(agent)
        policy = logger_hyper(agent)
        losses.update(policy)
        if args.wandb.log:
            wandb.log(losses)
        return

    def naive_logger(agent):
        losses = losses_naive(agent)
        policy = logger_naive(agent)
        losses.update(policy)
        if args.wandb.log:
            wandb.log(losses)
        return

    def naive_pg_log(agent):
        losses = naive_pg_losses(agent)
        policy = policy_logger_ppo(agent)
        value = value_logger_ppo(agent)
        losses.update(value)
        losses.update(policy)
        if args.wandb.log:
            wandb.log(losses)
        return

    strategies = {
        "TitForTat": dumb_log,
        "Defect": dumb_log,
        "Altruistic": dumb_log,
        "Human": dumb_log,
        "Random": dumb_log,
        "Grim": dumb_log,
        "PPO": ppo_log,
        "PPO_memory": ppo_log,
        "Naive": naive_pg_log,
        "Hyper": hyper_log,
        "NaiveEx": naive_logger,
        "HyperAltruistic": dumb_log,
        "HyperDefect": dumb_log,
        "HyperTFT": dumb_log,
    }

    assert args.agent1 in strategies
    assert args.agent2 in strategies

    agent_0_log = strategies[args.agent1]
    agent_1_log = strategies[args.agent2]

    return [agent_0_log, agent_1_log]


@hydra.main(config_path="conf", config_name="config")
def main(args):
    """Set up main."""
    logger = logging.getLogger()
    with Section("Global setup", logger=logger):
        save_dir = global_setup(args)

    with Section("Env setup", logger=logger):
        train_env, test_env = env_setup(args, logger)

    with Section("Agent setup", logger=logger):
        agent_pair = agent_setup(args, logger)

    with Section("Watcher setup", logger=logger):
        watchers = watcher_setup(args, logger)

    with Section("Runner setup", logger=logger):
        runner = runner_setup(args, agent_pair, save_dir, logger)

    # num episodes
    total_num_ep = int(args.total_timesteps / args.num_steps)
    train_num_ep = int(args.eval_every / args.num_steps)
<<<<<<< HEAD
    if args.evo:
        print(f"Number of generations = {total_num_ep}")
    else:
        print(f"Number of training episodes = {total_num_ep}")
=======
>>>>>>> 5d1185a1
    if not args.wandb.log:
        watchers = False
    for num_update in range(int(total_num_ep // train_num_ep)):
        print(f"Update: {num_update+1}/{int(total_num_ep // train_num_ep)}")
        print()

        runner.train_loop(train_env, agent_pair, train_num_ep, watchers)
        # TODO: Remove fully in evaluation PR
        # runner.evaluate_loop(test_env, agent_pair, 1, watchers)


if __name__ == "__main__":
    main()<|MERGE_RESOLUTION|>--- conflicted
+++ resolved
@@ -7,28 +7,16 @@
 import omegaconf
 import wandb
 
-<<<<<<< HEAD
-from pax.env import SequentialMatrixGame
-from pax.hyper.ppo import make_hyper
-from pax.independent_learners import IndependentLearners, EvolutionaryLearners
-from pax.meta_env import InfiniteMatrixGame, MetaFiniteGame
-=======
 from pax.env_inner import SequentialMatrixGame
 from pax.hyper.ppo import make_hyper
 from pax.learners import IndependentLearners, EvolutionaryLearners
 from pax.env_meta import InfiniteMatrixGame, MetaFiniteGame
->>>>>>> 5d1185a1
 from pax.naive.naive import make_naive_pg
 from pax.naive_exact import NaiveExact
 from pax.ppo.ppo import make_agent
 from pax.ppo.ppo_gru import make_gru_agent
-<<<<<<< HEAD
-from pax.evo_runner import EvoRunner
-from pax.runner import Runner
-=======
 from pax.runner_evo import EvoRunner
 from pax.runner_rl import Runner
->>>>>>> 5d1185a1
 from pax.strategies import (
     Altruistic,
     Defect,
@@ -470,13 +458,6 @@
     # num episodes
     total_num_ep = int(args.total_timesteps / args.num_steps)
     train_num_ep = int(args.eval_every / args.num_steps)
-<<<<<<< HEAD
-    if args.evo:
-        print(f"Number of generations = {total_num_ep}")
-    else:
-        print(f"Number of training episodes = {total_num_ep}")
-=======
->>>>>>> 5d1185a1
     if not args.wandb.log:
         watchers = False
     for num_update in range(int(total_num_ep // train_num_ep)):
