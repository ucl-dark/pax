from datetime import datetime
from functools import partial
import logging
import os

# os.environ["XLA_FLAGS"] = "--xla_force_host_platform_device_count=8"
# from jax.config import config
# config.update('jax_disable_jit', True)

from evosax import OpenES, CMA_ES, PGPE, ParameterReshaper, SimpleGA
import hydra
import omegaconf
import wandb


from pax.env import CoinGame, IteratedMatrixGame, InfiniteMatrixGame
from pax.hyper.ppo import make_hyper
from pax.learners import IndependentLearners, EvolutionaryLearners
from pax.naive.naive import make_naive_pg
from pax.naive_exact import NaiveExact
from pax.ppo.ppo import make_agent
from pax.ppo.ppo_gru import make_gru_agent
from pax.mfos_ppo.ppo_gru import make_gru_agent as make_mfos_agent
from pax.runner_eval import EvalRunner
from pax.runner_evo import EvoRunner
from pax.runner_rl import Runner
from pax.strategies import (
    Altruistic,
    Defect,
    EvilGreedy,
    GoodGreedy,
    RandomGreedy,
    GrimTrigger,
    Human,
    HyperAltruistic,
    HyperDefect,
    HyperTFT,
    Random,
    Stay,
    TitForTat,
)
from pax.utils import Section
from pax.watchers import (
    logger_hyper,
    logger_naive,
    losses_naive,
    losses_ppo,
    naive_pg_losses,
    policy_logger_ppo,
    policy_logger_ppo_with_memory,
    value_logger_ppo,
)


def global_setup(args):
    """Set up global variables."""
    save_dir = f"{args.save_dir}/{str(datetime.now()).replace(' ', '_').replace(':', '.')}"
<<<<<<< HEAD
    # if not args.eval:
    os.makedirs(
        save_dir,
        exist_ok=True,
    )
=======
    if not args.runner == "eval":
        os.makedirs(
            save_dir,
            exist_ok=True,
        )
>>>>>>> 65ae6747
    if args.wandb.log:
        print("name", str(args.wandb.name))
        if args.debug:
            args.wandb.group = "debug-" + args.wandb.group
        wandb.init(
            reinit=True,
            entity=str(args.wandb.entity),
            project=str(args.wandb.project),
            group=str(args.wandb.group),
            name=str(args.wandb.name),
            config=omegaconf.OmegaConf.to_container(
                args, resolve=True, throw_on_missing=True
            ),
            settings=wandb.Settings(code_dir="."),
        )
        wandb.run.log_code(".")
    return save_dir


def env_setup(args, logger=None):
    """Set up env variables."""

    if args.env_id == "ipd":
        if args.env_type == "sequential":
            train_env = IteratedMatrixGame(
                args.num_envs,
                args.payoff,
                inner_ep_length=args.num_steps,
                num_steps=args.num_steps,
            )
            test_env = IteratedMatrixGame(
                1,
                args.payoff,
                inner_ep_length=args.num_steps,
                num_steps=args.num_steps,
            )

        elif args.env_type == "meta":
            train_env = IteratedMatrixGame(
                args.num_envs,
                args.payoff,
                inner_ep_length=args.num_inner_steps,
                num_steps=args.num_steps,
            )
            test_env = IteratedMatrixGame(
                1,
                args.payoff,
                inner_ep_length=args.num_inner_steps,
                num_steps=args.num_steps,
            )
            if logger:
                logger.info(
                    f"Env Type: Meta | Episode Length: {args.num_steps}"
                )

        elif args.env_type == "infinite":
            train_env = InfiniteMatrixGame(
                args.num_envs,
                args.payoff,
                args.num_steps,
                args.env_discount,
                args.seed,
            )
            test_env = InfiniteMatrixGame(
                args.num_envs,
                args.payoff,
                args.num_steps,
                args.env_discount,
                args.seed + 1,
            )
            if logger:
                logger.info(
                    f"Game Type: Infinite | Inner Discount: {args.env_discount}"
                )
        else:
            raise ValueError(f"Unknown env type {args.env_type}")

    elif args.env_id == "coin_game":
        if args.env_type == "sequential":
            train_env = CoinGame(
                args.num_envs,
                inner_ep_length=args.num_steps,
                num_steps=args.num_steps,
                seed=args.seed,
                cnn=args.ppo.with_cnn,
                egocentric=args.egocentric,
            )
            test_env = CoinGame(
                1,
                inner_ep_length=args.num_steps,
                num_steps=args.num_steps,
                seed=args.seed,
                cnn=args.ppo.with_cnn,
                egocentric=args.egocentric,
            )

        else:
            train_env = CoinGame(
                args.num_envs,
                inner_ep_length=args.num_inner_steps,
                num_steps=args.num_steps,
                seed=args.seed,
                cnn=args.ppo.with_cnn,
                egocentric=args.egocentric,
            )
            test_env = CoinGame(
                1,
                inner_ep_length=args.num_inner_steps,
                num_steps=args.num_steps,
                seed=args.seed,
                cnn=args.ppo.with_cnn,
                egocentric=args.egocentric,
            )
        if logger:
            logger.info(
                f"Env Type: CoinGame | Episode Length: {args.num_steps}"
            )
    return train_env, test_env


def runner_setup(args, agents, save_dir, logger):
<<<<<<< HEAD
    if (
        args.agent1 == "PPO_memory_pretrained"
        or args.agent1 == "PPO_pretrained"
    ):
        logger.info("Training with Runner")
        agent1, _ = agents.agents
        param_reshaper = ParameterReshaper(
            agent1._state.params, n_devices=args.num_devices
        )
        return RunnerPretrained(args, save_dir, param_reshaper)
    if args.eval:
        if args.env_id == "ipd":
            logger.info("Evaluating with EvalRunnerIPD")
            return EvalRunnerIPD(args)
        elif args.env_id == "coin_game":
            logger.info("Evaluating with EvalRunnerCG")
            agent1, _ = agents.agents
            param_reshaper = ParameterReshaper(
                agent1._state.params, n_devices=args.num_devices
            )
            return EvalRunnerCG(args, param_reshaper)

    if args.evo:
=======
    if args.runner == "eval":
        logger.info("Evaluating with EvalRunner")
        return EvalRunner(args)

    if args.runner == "evo":
>>>>>>> 65ae6747
        agent1, _ = agents.agents
        algo = args.es.algo
        strategies = {"CMA_ES", "OpenES", "PGPE", "SimpleGA"}
        assert algo in strategies, f"{algo} not in evolution strategies"

        def get_ga_strategy(agent):
            """Returns the SimpleGA strategy, es params, and param_reshaper"""
            param_reshaper = ParameterReshaper(agent._state.params)
            strategy = SimpleGA(
                num_dims=param_reshaper.total_params,
                popsize=args.popsize,
            )
            es_params = strategy.default_params
            return strategy, es_params, param_reshaper

        def get_cma_strategy(agent):
            """Returns the CMA strategy, es params, and param_reshaper"""
            param_reshaper = ParameterReshaper(agent._state.params)
            strategy = CMA_ES(
                num_dims=param_reshaper.total_params,
                popsize=args.popsize,
                elite_ratio=args.es.elite_ratio,
            )
            es_params = strategy.default_params
            return strategy, es_params, param_reshaper

        def get_openes_strategy(agent):
            """Returns the OpenES strategy, es params, and param_reshaper"""
            param_reshaper = ParameterReshaper(
                agent._state.params, n_devices=args.num_devices
            )
            strategy = OpenES(
                num_dims=param_reshaper.total_params,
                popsize=args.popsize * args.num_devices,
            )
            # Update basic parameters of OpenES strategy
            es_params = strategy.default_params.replace(
                sigma_init=args.es.sigma_init,
                sigma_decay=args.es.sigma_decay,
                sigma_limit=args.es.sigma_limit,
                init_min=args.es.init_min,
                init_max=args.es.init_max,
                clip_min=args.es.clip_min,
                clip_max=args.es.clip_max,
            )

            # Update optimizer-specific parameters of Adam
            es_params = es_params.replace(
                opt_params=es_params.opt_params.replace(
                    lrate_init=args.es.lrate_init,
                    lrate_decay=args.es.lrate_decay,
                    lrate_limit=args.es.lrate_limit,
                    beta_1=args.es.beta_1,
                    beta_2=args.es.beta_2,
                    eps=args.es.eps,
                )
            )
            return strategy, es_params, param_reshaper

        def get_pgpe_strategy(agent):
            """Returns the PGPE strategy, es params, and param_reshaper"""
            param_reshaper = ParameterReshaper(agent._state.params)
            strategy = PGPE(
                num_dims=param_reshaper.total_params,
                popsize=args.popsize,
                elite_ratio=args.es.elite_ratio,
            )
            es_params = strategy.default_params
            return strategy, es_params, param_reshaper

        if algo == "CMA_ES":
            strategy, es_params, param_reshaper = get_cma_strategy(agent1)
        elif algo == "OpenES":
            strategy, es_params, param_reshaper = get_openes_strategy(agent1)
        elif algo == "PGPE":
            strategy, es_params, param_reshaper = get_pgpe_strategy(agent1)
        elif algo == "SimpleGA":
            strategy, es_params, param_reshaper = get_ga_strategy(agent1)

        logger.info(f"Evolution Strategy: {algo}")

        return EvoRunner(args, strategy, es_params, param_reshaper, save_dir)

    elif args.runner == "rl":
        logger.info("Training with RL Runner")
        return Runner(args, save_dir)

    else:
        raise ValueError(f"Unknown runner type {args.runner}")


# flake8: noqa: C901
def agent_setup(args, logger):
    """Set up agent variables."""

    def get_PPO_memory_agent(seed, player_id):
        # dummy environment to get observation and action spec
        if args.env_id == "coin_game":
            dummy_env = CoinGame(
                args.num_envs,
                args.num_steps,
                args.num_steps,
                0,
                args.ppo.with_cnn,
                egocentric=args.egocentric,
            )
            obs_spec = dummy_env.observation_spec().shape
        else:
            dummy_env = IteratedMatrixGame(
                args.num_envs, args.payoff, args.num_steps, args.num_steps
            )
            obs_spec = (dummy_env.observation_spec().num_values,)

        ppo_memory_agent = make_gru_agent(
            args,
            obs_spec=obs_spec,
            action_spec=dummy_env.action_spec().num_values,
            seed=seed,
            player_id=player_id,
        )
        return ppo_memory_agent

    def get_PPO_agent(seed, player_id):
        # dummy environment to get observation and action spec
        if args.env_id == "coin_game":
            dummy_env = CoinGame(
                args.num_envs,
                args.num_steps,
                args.num_steps,
                0,
                args.ppo.with_cnn,
<<<<<<< HEAD
                False,
=======
                egocentric=args.egocentric,
>>>>>>> 65ae6747
            )
            obs_spec = dummy_env.observation_spec().shape
        else:
            dummy_env = IteratedMatrixGame(
                args.num_envs, args.payoff, args.num_steps, args.num_steps
            )
            obs_spec = (dummy_env.observation_spec().num_values,)

        ppo_agent = make_agent(
            args,
            obs_spec=obs_spec,
            action_spec=dummy_env.action_spec().num_values,
            seed=seed,
            player_id=player_id,
        )

        return ppo_agent

    def get_PPO_tabular_agent(seed, player_id):
        # dummy environment to get observation and action spec
        if args.env_id == "coin_game":
            dummy_env = CoinGame(
                args.num_envs,
                args.num_steps,
                args.num_steps,
                0,
                False,
                egocentric=args.egocentric,
            )
            obs_spec = dummy_env.observation_spec().shape
        else:
            dummy_env = IteratedMatrixGame(
                args.num_envs, args.payoff, args.num_steps, args.num_steps
            )
            obs_spec = (dummy_env.observation_spec().num_values,)

        ppo_agent = make_agent(
            args,
            obs_spec=obs_spec,
            action_spec=dummy_env.action_spec().num_values,
            seed=seed,
            player_id=player_id,
            tabular=True,
        )

        return ppo_agent

    def get_mfos_agent(seed, player_id):
        # dummy environment to get observation and action spec
        if args.env_id == "coin_game":
            dummy_env = CoinGame(
                args.num_envs,
                args.num_steps,
                args.num_steps,
                0,
                False,
                egocentric=args.egocentric,
            )
            obs_spec = dummy_env.observation_spec().shape
        else:
            dummy_env = IteratedMatrixGame(
                args.num_envs, args.payoff, args.num_steps, args.num_steps
            )
            obs_spec = (dummy_env.observation_spec().num_values,)

        ppo_agent = make_mfos_agent(
            args,
            obs_spec=obs_spec,
            action_spec=dummy_env.action_spec().num_values,
            seed=seed,
            player_id=player_id,
        )
        return ppo_agent

    def get_hyper_agent(seed, player_id):
        dummy_env = InfiniteMatrixGame(
            args.num_envs,
            args.payoff,
            args.num_steps,
            args.env_discount,
            args.seed,
        )

        hyper_agent = make_hyper(
            args,
            obs_spec=(dummy_env.observation_spec().num_values,),
            action_spec=dummy_env.action_spec().shape[1],
            seed=seed,
            player_id=player_id,
        )
        return hyper_agent

    def get_naive_pg(seed, player_id):
        if args.env_id == "coin_game":
            dummy_env = CoinGame(
                args.num_envs,
                args.num_steps,
                args.num_steps,
                0,
                args.ppo.with_cnn,
<<<<<<< HEAD
                False,
=======
                egocentric=args.egocentric,
>>>>>>> 65ae6747
            )
            obs_spec = dummy_env.observation_spec().shape
        else:
            dummy_env = IteratedMatrixGame(
                args.num_envs, args.payoff, args.num_steps, args.num_steps
            )
            obs_spec = (dummy_env.observation_spec().num_values,)

        naive_agent = make_naive_pg(
            args,
            obs_spec=obs_spec,
            action_spec=dummy_env.action_spec().num_values,
            seed=seed,
            player_id=player_id,
        )
        return naive_agent

    def get_naive_learner(seed, player_id):
        dummy_env = InfiniteMatrixGame(
            args.num_envs,
            args.payoff,
            args.num_steps,
            args.env_discount,
            args.seed,
        )

        agent = NaiveExact(
            action_dim=dummy_env.action_spec().shape[1],
            env=dummy_env,
            lr=args.naive.lr,
            num_envs=args.num_envs,
            player_id=player_id,
        )
        return agent

    def get_random_agent(seed, player_id):
        if args.env_id == "coin_game":
            num_actions = (
                CoinGame(
                    args.num_envs,
                    args.num_steps,
                    args.num_steps,
                    0,
                    args.ppo.with_cnn,
                    egocentric=args.egocentric,
                )
                .action_spec()
                .num_values
            )
        else:
            num_actions = (
                IteratedMatrixGame(args.num_envs, args.payoff, args.num_steps)
                .action_spec()
                .num_values
            )

        random_agent = Random(num_actions, args.num_envs)
        random_agent.player_id = player_id
        return random_agent

    # flake8: noqa: C901
    def get_stay_agent(seed, player_id):
        if args.env_id == "coin_game":
            num_actions = (
                CoinGame(
                    args.num_envs,
                    args.num_steps,
                    args.num_steps,
                    0,
                    args.ppo.with_cnn,
                    egocentric=args.egocentric,
                )
                .action_spec()
                .num_values
            )
        else:
            num_actions = (
                IteratedMatrixGame(args.num_envs, args.payoff, args.num_steps)
                .action_spec()
                .num_values
            )

        agent = Stay(num_actions, args.num_envs)
        agent.player_id = player_id
        return agent

    def get_PPO_tabular_agent(seed, player_id):
        # dummy environment to get observation and action spec
        if args.env_type == "coin_game":
            dummy_env = CoinGame(
                args.num_envs,
                args.num_steps,
                args.num_steps,
                0,
                False,
            )
            obs_spec = dummy_env.observation_spec().shape
        else:
            raise NotImplementedError(
                "PPO Tabular agent only works on Coin Game."
            )

        ppo_agent = make_agent(
            args,
            obs_spec=obs_spec,
            action_spec=dummy_env.action_spec().num_values,
            seed=seed,
            player_id=player_id,
            tabular=True,
        )

        return ppo_agent

    strategies = {
        "TitForTat": partial(TitForTat, args.num_envs),
        "Defect": partial(Defect, args.num_envs),
        "Altruistic": partial(Altruistic, args.num_envs),
        "Human": Human,
        "Random": get_random_agent,
        "Stay": get_stay_agent,
        "Grim": partial(GrimTrigger, args.num_envs),
        "GoodGreedy": partial(GoodGreedy, args.num_envs),
        "EvilGreedy": partial(EvilGreedy, args.num_envs),
        "RandomGreedy": partial(RandomGreedy, args.num_envs),
        "PPO": get_PPO_agent,
        "PPO_memory": get_PPO_memory_agent,
        "Naive": get_naive_pg,
        "Tabular": get_PPO_tabular_agent,
        "MFOS": get_mfos_agent,
        # HyperNetworks
        "Hyper": get_hyper_agent,
        "NaiveEx": get_naive_learner,
        "HyperAltruistic": partial(HyperAltruistic, args.num_envs),
        "HyperDefect": partial(HyperDefect, args.num_envs),
        "HyperTFT": partial(HyperTFT, args.num_envs),
    }

    assert args.agent1 in strategies
    assert args.agent2 in strategies

    num_agents = 2
    seeds = [seed for seed in range(args.seed, args.seed + num_agents)]
    # Create Player IDs by normalizing seeds to 1, 2 respectively
    pids = [
        seed % seed + i if seed != 0 else 1
        for seed, i in zip(seeds, range(1, num_agents + 1))
    ]
    agent_0 = strategies[args.agent1](seeds[0], pids[0])  # player 1
    agent_1 = strategies[args.agent2](seeds[1], pids[1])  # player 2

    if args.agent1 in ["PPO", "PPO_memory"] and args.ppo.with_cnn:
        logger.info(f"PPO with CNN: {args.ppo.with_cnn}")
    logger.info(f"Agent Pair: {args.agent1} | {args.agent2}")
    logger.info(f"Agent seeds: {seeds[0]} | {seeds[1]}")

    if args.runner in ["eval", "rl"]:
        logger.info("Using Independent Learners")
        return IndependentLearners([agent_0, agent_1], args)
    if args.runner == "evo":
        logger.info("Using EvolutionaryLearners")
        return EvolutionaryLearners([agent_0, agent_1], args)


def watcher_setup(args, logger):
    """Set up watcher variables."""

    def ppo_memory_log(agent):
        losses = losses_ppo(agent)
        if not args.env_id == "coin_game":
            policy = policy_logger_ppo_with_memory(agent)
            losses.update(policy)
        if args.wandb.log:
            wandb.log(losses)
        return

    def ppo_log(agent):
        losses = losses_ppo(agent)
        if not args.env_id == "coin_game":
            policy = policy_logger_ppo(agent)
            value = value_logger_ppo(agent)
            losses.update(value)
            losses.update(policy)
        if args.wandb.log:
            wandb.log(losses)
        return

    def dumb_log(agent, *args):
        return

    def hyper_log(agent):
        losses = losses_ppo(agent)
        policy = logger_hyper(agent)
        losses.update(policy)
        if args.wandb.log:
            wandb.log(losses)
        return

    def naive_logger(agent):
        losses = losses_naive(agent)
        policy = logger_naive(agent)
        losses.update(policy)
        if args.wandb.log:
            wandb.log(losses)
        return

    def naive_pg_log(agent):
        losses = naive_pg_losses(agent)
        if not args.env_id == "coin_game":
            policy = policy_logger_ppo(agent)
            value = value_logger_ppo(agent)
            losses.update(value)
            losses.update(policy)
        if args.wandb.log:
            wandb.log(losses)
        return

    strategies = {
        "TitForTat": dumb_log,
        "Defect": dumb_log,
        "Altruistic": dumb_log,
        "Human": dumb_log,
        "Random": dumb_log,
        "Stay": dumb_log,
        "Grim": dumb_log,
        "GoodGreedy": dumb_log,
        "EvilGreedy": dumb_log,
        "RandomGreedy": dumb_log,
        "MFOS": dumb_log,
        "PPO": ppo_log,
        "PPO_memory": ppo_memory_log,
        "Naive": naive_pg_log,
        "Hyper": hyper_log,
        "NaiveEx": naive_logger,
        "HyperAltruistic": dumb_log,
        "HyperDefect": dumb_log,
        "HyperTFT": dumb_log,
        "Tabular": ppo_log,
    }

    assert args.agent1 in strategies
    assert args.agent2 in strategies

    agent_0_log = strategies[args.agent1]
    agent_1_log = strategies[args.agent2]

    return [agent_0_log, agent_1_log]


@hydra.main(config_path="conf", config_name="config")
def main(args):
    """Set up main."""
    logger = logging.getLogger()
    with Section("Global setup", logger=logger):
        save_dir = global_setup(args)

    with Section("Env setup", logger=logger):
        train_env, test_env = env_setup(args, logger)

    with Section("Agent setup", logger=logger):
        agent_pair = agent_setup(args, logger)

    with Section("Watcher setup", logger=logger):
        watchers = watcher_setup(args, logger)

    with Section("Runner setup", logger=logger):
        runner = runner_setup(args, agent_pair, save_dir, logger)

    if not args.wandb.log:
        watchers = False

<<<<<<< HEAD
    # # If evaluating, pass in the number of seeds you want to evaluate over
    if args.eval:
        runner.eval_loop(train_env, agent_pair, args.num_seeds, watchers)

    # If training, get the number of iterations to run
    else:
        if args.evo:
            num_iters = args.num_generations  # number of generations
        else:
            num_iters = int(
                args.total_timesteps / args.num_steps
            )  # number of episodes
            print(f"Number of episodes: {num_iters}")
        runner.train_loop(train_env, agent_pair, num_iters, watchers)
=======
    if args.runner == "evo":
        num_iters = args.num_generations  # number of generations
        print(f"Number of Generations: {num_iters}")
        runner.run_loop(train_env, agent_pair, num_iters, watchers)

    elif args.runner == "rl":
        num_iters = int(
            args.total_timesteps / args.num_steps
        )  # number of episodes
        print(f"Number of Episodes: {num_iters}")
        runner.run_loop(train_env, agent_pair, num_iters, watchers)

    elif args.runner == "eval":
        num_iters = int(
            args.total_timesteps / args.num_steps
        )  # number of episodes
        print(f"Number of Episodes: {num_iters}")
        runner.run_loop(train_env, agent_pair, num_iters, watchers)
>>>>>>> 65ae6747


if __name__ == "__main__":
    main()<|MERGE_RESOLUTION|>--- conflicted
+++ resolved
@@ -55,19 +55,11 @@
 def global_setup(args):
     """Set up global variables."""
     save_dir = f"{args.save_dir}/{str(datetime.now()).replace(' ', '_').replace(':', '.')}"
-<<<<<<< HEAD
-    # if not args.eval:
-    os.makedirs(
-        save_dir,
-        exist_ok=True,
-    )
-=======
     if not args.runner == "eval":
         os.makedirs(
             save_dir,
             exist_ok=True,
         )
->>>>>>> 65ae6747
     if args.wandb.log:
         print("name", str(args.wandb.name))
         if args.debug:
@@ -189,37 +181,11 @@
 
 
 def runner_setup(args, agents, save_dir, logger):
-<<<<<<< HEAD
-    if (
-        args.agent1 == "PPO_memory_pretrained"
-        or args.agent1 == "PPO_pretrained"
-    ):
-        logger.info("Training with Runner")
-        agent1, _ = agents.agents
-        param_reshaper = ParameterReshaper(
-            agent1._state.params, n_devices=args.num_devices
-        )
-        return RunnerPretrained(args, save_dir, param_reshaper)
-    if args.eval:
-        if args.env_id == "ipd":
-            logger.info("Evaluating with EvalRunnerIPD")
-            return EvalRunnerIPD(args)
-        elif args.env_id == "coin_game":
-            logger.info("Evaluating with EvalRunnerCG")
-            agent1, _ = agents.agents
-            param_reshaper = ParameterReshaper(
-                agent1._state.params, n_devices=args.num_devices
-            )
-            return EvalRunnerCG(args, param_reshaper)
-
-    if args.evo:
-=======
     if args.runner == "eval":
         logger.info("Evaluating with EvalRunner")
         return EvalRunner(args)
 
     if args.runner == "evo":
->>>>>>> 65ae6747
         agent1, _ = agents.agents
         algo = args.es.algo
         strategies = {"CMA_ES", "OpenES", "PGPE", "SimpleGA"}
@@ -351,11 +317,7 @@
                 args.num_steps,
                 0,
                 args.ppo.with_cnn,
-<<<<<<< HEAD
-                False,
-=======
-                egocentric=args.egocentric,
->>>>>>> 65ae6747
+                egocentric=args.egocentric,
             )
             obs_spec = dummy_env.observation_spec().shape
         else:
@@ -456,11 +418,7 @@
                 args.num_steps,
                 0,
                 args.ppo.with_cnn,
-<<<<<<< HEAD
-                False,
-=======
-                egocentric=args.egocentric,
->>>>>>> 65ae6747
+                egocentric=args.egocentric,
             )
             obs_spec = dummy_env.observation_spec().shape
         else:
@@ -731,22 +689,6 @@
     if not args.wandb.log:
         watchers = False
 
-<<<<<<< HEAD
-    # # If evaluating, pass in the number of seeds you want to evaluate over
-    if args.eval:
-        runner.eval_loop(train_env, agent_pair, args.num_seeds, watchers)
-
-    # If training, get the number of iterations to run
-    else:
-        if args.evo:
-            num_iters = args.num_generations  # number of generations
-        else:
-            num_iters = int(
-                args.total_timesteps / args.num_steps
-            )  # number of episodes
-            print(f"Number of episodes: {num_iters}")
-        runner.train_loop(train_env, agent_pair, num_iters, watchers)
-=======
     if args.runner == "evo":
         num_iters = args.num_generations  # number of generations
         print(f"Number of Generations: {num_iters}")
@@ -765,7 +707,6 @@
         )  # number of episodes
         print(f"Number of Episodes: {num_iters}")
         runner.run_loop(train_env, agent_pair, num_iters, watchers)
->>>>>>> 65ae6747
 
 
 if __name__ == "__main__":
