from datetime import datetime
from functools import partial
import logging
import os

# os.environ["XLA_FLAGS"] = "--xla_force_host_platform_device_count=8"

from evosax import OpenES, CMA_ES, PGPE, ParameterReshaper, SimpleGA
import hydra
import omegaconf
import wandb


from pax.env_inner import InfiniteMatrixGame
from pax.env_inner import SequentialMatrixGame
from pax.env_meta import CoinGame, MetaFiniteGame
from pax.evaluation_ipd import EvalRunnerIPD
from pax.evaluation_cg import EvalRunnerCG
from pax.hyper.ppo import make_hyper
from pax.learners import IndependentLearners, EvolutionaryLearners
from pax.naive.naive import make_naive_pg
from pax.naive_exact import NaiveExact
from pax.ppo.ppo import make_agent
from pax.ppo.ppo_gru import make_gru_agent
from pax.runner_pmap import EvoRunnerPMAP
from pax.runner_evo import EvoRunner
from pax.runner_rl import Runner
from pax.runner_rl_pretrained import RunnerPretrained
from pax.strategies import (
    Altruistic,
    Defect,
    EvilGreedy,
    GoodGreedy,
    GrimTrigger,
    Human,
    HyperAltruistic,
    HyperDefect,
    HyperTFT,
    Random,
    Stay,
    TitForTat,
)
from pax.utils import Section, load
from pax.watchers import (
    logger_hyper,
    logger_naive,
    losses_naive,
    losses_ppo,
    naive_pg_losses,
    policy_logger_ppo,
    policy_logger_ppo_with_memory,
    value_logger_ppo,
)


def global_setup(args):
    """Set up global variables."""
    save_dir = f"{args.save_dir}/{str(datetime.now()).replace(' ', '_').replace(':', '.')}"
    if not args.eval:
        os.makedirs(
            save_dir,
            exist_ok=True,
        )
    if args.wandb.log:
        print("name", str(args.wandb.name))
        if args.debug:
            args.wandb.group = "debug-" + args.wandb.group
        wandb.init(
            reinit=True,
            entity=str(args.wandb.entity),
            project=str(args.wandb.project),
            group=str(args.wandb.group),
            name=str(args.wandb.name),
            config=omegaconf.OmegaConf.to_container(
                args, resolve=True, throw_on_missing=True
            ),
            settings=wandb.Settings(code_dir="."),
        )
        wandb.run.log_code(".")
    return save_dir


def payoff_setup(args, logger):
    """Set up payoff"""
    games = {
        "ipd": [[-1, -1], [-3, 0], [0, -3], [-2, -2]],
        "stag": [[4, 4], [1, 3], [3, 1], [2, 2]],
        "sexes": [[3, 2], [0, 0], [0, 0], [2, 3]],
        "chicken": [[0, 0], [-1, 1], [1, -1], [-2, -2]],
    }
    if args.payoff is not None:
        assert (
            len(args.payoff) == 4
        ), f"Expected length 4 but got {len(args.payoff)}"
        assert (
            len(args.payoff[0]) == 2
        ), f"Expected length 2 but got {len(args.payoff[0])}"
        assert (
            len(args.payoff[1]) == 2
        ), f"Expected length 2 but got {len(args.payoff[1])}"
        assert (
            len(args.payoff[2]) == 2
        ), f"Expected length 2 but got {len(args.payoff[2])}"
        assert (
            len(args.payoff[3]) == 2
        ), f"Expected length 2 but got {len(args.payoff[3])}"

        payoff = args.payoff
        logger.info(f"Game: Custom | payoff: {payoff}")

    else:
        assert args.game in games, f"{args.game} not in {games.keys()}"
        args.payoff = games[args.game]
        logger.info(f"Game: {args.game} | payoff: {args.payoff}")


def env_setup(args, logger=None):
    """Set up env variables."""
    payoff_setup(args, logger)
    if args.env_type == "sequential":
        train_env = SequentialMatrixGame(
            args.num_envs,
            args.payoff,
            args.num_steps,
        )
        test_env = SequentialMatrixGame(1, args.payoff, args.num_steps)
        if logger:
            logger.info(
                f"Env Type: Regular | Episode Length: {args.num_steps}"
            )

    elif args.env_type == "meta":
        train_env = MetaFiniteGame(
            args.num_envs,
            args.payoff,
            inner_ep_length=args.num_inner_steps,
            num_steps=args.num_steps,
        )
        test_env = MetaFiniteGame(
            1,
            args.payoff,
            inner_ep_length=args.num_inner_steps,
            num_steps=args.num_steps,
        )
        if logger:
            if args.evo:
                logger.info(f"Env Type: Meta | Generations: {args.num_steps}")
            logger.info(f"Env Type: Meta | Episode Length: {args.num_steps}")

    elif args.env_type == "coin_game":
        train_env = CoinGame(
            args.num_envs,
            inner_ep_length=args.num_inner_steps,
            num_steps=args.num_steps,
            seed=args.seed,
            cnn=args.ppo.with_cnn,
        )
        test_env = CoinGame(
            1,
            inner_ep_length=args.num_inner_steps,
            num_steps=args.num_steps,
            seed=args.seed,
            cnn=args.ppo.with_cnn,
        )
        if logger:
            logger.info(
                f"Env Type: CoinGame | Episode Length: {args.num_steps}"
            )

    elif args.env_type == "infinite":
        train_env = InfiniteMatrixGame(
            args.num_envs,
            args.payoff,
            args.num_steps,
            args.env_discount,
            args.seed,
        )
        test_env = InfiniteMatrixGame(
            args.num_envs,
            args.payoff,
            args.num_steps,
            args.env_discount,
            args.seed + 1,
        )
        if logger:
            logger.info(
                f"Game Type: Infinite | Inner Discount: {args.env_discount}"
            )

    return train_env, test_env


def runner_setup(args, agents, save_dir, logger):
    if args.eval:
        if args.env_id == "ipd":
            logger.info("Evaluating with EvalRunnerIPD")
            return EvalRunnerIPD(args)
        elif args.env_id == "coin_game":
            logger.info("Evaluating with EvalRunnerCG")
            return EvalRunnerCG(args)

    if args.evo:
        agent1, _ = agents.agents
        algo = args.es.algo
        strategies = {"CMA_ES", "OpenES", "PGPE", "SimpleGA"}
        assert algo in strategies, f"{algo} not in evolution strategies"

        def get_ga_strategy(agent):
            """Returns the SimpleGA strategy, es params, and param_reshaper"""
            param_reshaper = ParameterReshaper(agent._state.params)
            strategy = SimpleGA(
                num_dims=param_reshaper.total_params,
                popsize=args.popsize,
            )
            es_params = strategy.default_params
            return strategy, es_params, param_reshaper

        def get_cma_strategy(agent):
            """Returns the CMA strategy, es params, and param_reshaper"""
            param_reshaper = ParameterReshaper(agent._state.params)
            strategy = CMA_ES(
                num_dims=param_reshaper.total_params,
                popsize=args.popsize,
                elite_ratio=args.es.elite_ratio,
            )
            es_params = strategy.default_params
            return strategy, es_params, param_reshaper

        def get_openes_strategy(agent):
            """Returns the OpenES strategy, es params, and param_reshaper"""
            param_reshaper = ParameterReshaper(
                agent._state.params, n_devices=args.num_devices
            )
            strategy = OpenES(
                num_dims=param_reshaper.total_params,
                popsize=args.popsize * args.num_devices,
            )
            # Update basic parameters of OpenES strategy
            es_params = strategy.default_params.replace(
                sigma_init=args.es.sigma_init,
                sigma_decay=args.es.sigma_decay,
                sigma_limit=args.es.sigma_limit,
                init_min=args.es.init_min,
                init_max=args.es.init_max,
                clip_min=args.es.clip_min,
                clip_max=args.es.clip_max,
            )

            # Update optimizer-specific parameters of Adam
            es_params = es_params.replace(
                opt_params=es_params.opt_params.replace(
                    lrate_init=args.es.lrate_init,
                    lrate_decay=args.es.lrate_decay,
                    lrate_limit=args.es.lrate_limit,
                    beta_1=args.es.beta_1,
                    beta_2=args.es.beta_2,
                    eps=args.es.eps,
                )
            )
            return strategy, es_params, param_reshaper

        def get_pgpe_strategy(agent):
            """Returns the PGPE strategy, es params, and param_reshaper"""
            param_reshaper = ParameterReshaper(agent._state.params)
            strategy = PGPE(
                num_dims=param_reshaper.total_params,
                popsize=args.popsize,
                elite_ratio=args.es.elite_ratio,
            )
            es_params = strategy.default_params
            return strategy, es_params, param_reshaper

        if algo == "CMA_ES":
            strategy, es_params, param_reshaper = get_cma_strategy(agent1)
        elif algo == "OpenES":
            strategy, es_params, param_reshaper = get_openes_strategy(agent1)
        elif algo == "PGPE":
            strategy, es_params, param_reshaper = get_pgpe_strategy(agent1)
        elif algo == "SimpleGA":
            strategy, es_params, param_reshaper = get_ga_strategy(agent1)

        logger.info(f"Evolution Strategy: {algo}")

<<<<<<< HEAD
        if args.pmap:
            return EvoRunnerPMAP(
                args, strategy, es_params, param_reshaper, save_dir
            )
        else:
            return EvoRunner(
                args, strategy, es_params, param_reshaper, save_dir
            )
    else:
        if args.agent1 == 'PPO_memory_pretrained' or args.agent1 == 'PPO_pretrained':
            logger.info("Training with Runner")
            return RunnerPretrained(args, save_dir)
        else:            
=======
        logger.info("Training with EvoRunner")
        return EvoRunner(args, strategy, es_params, param_reshaper, save_dir)
    else:
        if (
            args.agent1 == "PPO_memory_pretrained"
            or args.agent1 == "PPO_pretrained"
        ):
            logger.info("Training with RunnerPretrained")
            return RunnerPretrained(args, save_dir)
        else:
>>>>>>> 545fff96
            logger.info("Training with Runner")
            return Runner(args, save_dir)


# flake8: noqa: C901
def agent_setup(args, logger):
    """Set up agent variables."""

    def get_PPO_memory_agent(seed, player_id):
        # dummy environment to get observation and action spec
        if args.env_type == "coin_game":
            dummy_env = CoinGame(
                args.num_envs,
                args.num_steps,
                args.num_steps,
                0,
                args.ppo.with_cnn,
            )
            obs_spec = dummy_env.observation_spec().shape
        else:
            dummy_env = SequentialMatrixGame(
                args.num_envs, args.payoff, args.num_steps
            )
            obs_spec = (dummy_env.observation_spec().num_values,)

        if args.env_type == "meta":
            has_sgd_jit = False
        else:
            has_sgd_jit = True
        ppo_memory_agent = make_gru_agent(
            args,
            obs_spec=obs_spec,
            action_spec=dummy_env.action_spec().num_values,
            seed=seed,
            player_id=player_id,
            has_sgd_jit=has_sgd_jit,
        )
        return ppo_memory_agent

    def get_PPO_agent(seed, player_id):
        # dummy environment to get observation and action spec
        if args.env_type == "coin_game":
            dummy_env = CoinGame(
                args.num_envs,
                args.num_steps,
                args.num_steps,
                0,
                args.ppo.with_cnn,
            )
            obs_spec = dummy_env.observation_spec().shape
        else:
            dummy_env = SequentialMatrixGame(
                args.num_envs, args.payoff, args.num_steps
            )
            obs_spec = (dummy_env.observation_spec().num_values,)

        if args.env_type == "meta":
            has_sgd_jit = False
        else:
            has_sgd_jit = True

        ppo_agent = make_agent(
            args,
            obs_spec=obs_spec,
            action_spec=dummy_env.action_spec().num_values,
            seed=seed,
            player_id=player_id,
            has_sgd_jit=has_sgd_jit,
        )

        return ppo_agent

    def get_PPO_tabular_agent(seed, player_id):
        # dummy environment to get observation and action spec
        if args.env_type == "coin_game":
            dummy_env = CoinGame(
                args.num_envs,
                args.num_steps,
                args.num_steps,
                0,
                False,
            )
            obs_spec = dummy_env.observation_spec().shape
        else:
            raise NotImplementedError(
                "PPO Tabular agent only works on Coin Game."
            )

        if args.env_type == "meta":
            has_sgd_jit = False
        else:
            has_sgd_jit = True

        ppo_agent = make_agent(
            args,
            obs_spec=obs_spec,
            action_spec=dummy_env.action_spec().num_values,
            seed=seed,
            player_id=player_id,
            has_sgd_jit=has_sgd_jit,
            tabular=True,
        )

        return ppo_agent

    def get_hyper_agent(seed, player_id):
        dummy_env = InfiniteMatrixGame(
            args.num_envs,
            args.payoff,
            args.num_steps,
            args.env_discount,
            args.seed,
        )

        hyper_agent = make_hyper(
            args,
            obs_spec=(dummy_env.observation_spec().num_values,),
            action_spec=dummy_env.action_spec().shape[1],
            seed=seed,
            player_id=player_id,
        )
        return hyper_agent

    def get_naive_pg(seed, player_id):
        if args.env_type == "coin_game":
            dummy_env = CoinGame(
                args.num_envs,
                args.num_steps,
                args.num_steps,
                0,
                args.ppo.with_cnn,
            )
            obs_spec = dummy_env.observation_spec().shape
        else:
            dummy_env = SequentialMatrixGame(
                args.num_envs, args.payoff, args.num_steps
            )
            obs_spec = (dummy_env.observation_spec().num_values,)

        naive_agent = make_naive_pg(
            args,
            obs_spec=obs_spec,
            action_spec=dummy_env.action_spec().num_values,
            seed=seed,
            player_id=player_id,
        )
        return naive_agent

    def get_naive_learner(seed, player_id):
        dummy_env = InfiniteMatrixGame(
            args.num_envs,
            args.payoff,
            args.num_steps,
            args.env_discount,
            args.seed,
        )

        agent = NaiveExact(
            action_dim=dummy_env.action_spec().shape[1],
            env=dummy_env,
            lr=args.naive.lr,
            seed=seed,
            player_id=player_id,
        )
        return agent

    def get_random_agent(seed, player_id):
        if args.env_type == "coin_game":
            num_actions = (
                CoinGame(
                    args.num_envs,
                    args.num_steps,
                    args.num_steps,
                    0,
                    args.ppo.with_cnn,
                )
                .action_spec()
                .num_values
            )
        else:
            num_actions = (
                SequentialMatrixGame(
                    args.num_envs, args.payoff, args.num_steps
                )
                .action_spec()
                .num_values
            )

        random_agent = Random(num_actions, args.num_envs)
        random_agent.player_id = player_id
        return random_agent

    # flake8: noqa: C901
    def get_stay_agent(seed, player_id):
        if args.env_type == "coin_game":
            num_actions = (
                CoinGame(
                    args.num_envs,
                    args.num_steps,
                    args.num_steps,
                    0,
                    args.ppo.with_cnn,
                )
                .action_spec()
                .num_values
            )
        else:
            num_actions = (
                SequentialMatrixGame(
                    args.num_envs, args.payoff, args.num_steps
                )
                .action_spec()
                .num_values
            )

        agent = Stay(num_actions)
        agent.player_id = player_id
        return agent

    def get_PPO_tabular_agent(seed, player_id):
        # dummy environment to get observation and action spec
        if args.env_type == "coin_game":
            dummy_env = CoinGame(
                args.num_envs,
                args.num_steps,
                args.num_steps,
                0,
                False,
            )
            obs_spec = dummy_env.observation_spec().shape
        else:
            raise NotImplementedError(
                "PPO Tabular agent only works on Coin Game."
            )

        if args.env_type == "meta":
            has_sgd_jit = False
        else:
            has_sgd_jit = True

        ppo_agent = make_agent(
            args,
            obs_spec=obs_spec,
            action_spec=dummy_env.action_spec().num_values,
            seed=seed,
            player_id=player_id,
            has_sgd_jit=True,
            tabular=True,
        )

        return ppo_agent

    strategies = {
        "TitForTat": partial(TitForTat, args.num_envs),
        "Defect": partial(Defect, args.num_envs),
        "Altruistic": partial(Altruistic, args.num_envs),
        "Human": Human,
        "Random": get_random_agent,
        "Stay": get_stay_agent,
        "Grim": partial(GrimTrigger, args.num_envs),
        "GoodGreedy": partial(GoodGreedy, args.num_envs),
        "EvilGreedy": partial(EvilGreedy, args.num_envs),
        "PPO": get_PPO_agent,
        "PPO_pretrained": get_PPO_agent,
        "PPO_memory": get_PPO_memory_agent,
<<<<<<< HEAD
        "PPO_pretrained": get_PPO_agent,
=======
>>>>>>> 545fff96
        "PPO_memory_pretrained": get_PPO_memory_agent,
        "Naive": get_naive_pg,
        "Tabular": get_PPO_tabular_agent,
        # HyperNetworks
        "Hyper": get_hyper_agent,
        "NaiveEx": get_naive_learner,
        "HyperAltruistic": partial(HyperAltruistic, args.num_envs),
        "HyperDefect": partial(HyperDefect, args.num_envs),
        "HyperTFT": partial(HyperTFT, args.num_envs),
    }

    assert args.agent1 in strategies
    assert args.agent2 in strategies

    num_agents = 2
    seeds = [seed for seed in range(args.seed, args.seed + num_agents)]
    # Create Player IDs by normalizing seeds to 1, 2 respectively
    pids = [
        seed % seed + i if seed != 0 else 1
        for seed, i in zip(seeds, range(1, num_agents + 1))
    ]
    agent_0 = strategies[args.agent1](seeds[0], pids[0])  # player 1
    agent_1 = strategies[args.agent2](seeds[1], pids[1])  # player 2

    if args.agent1 == "PPO_memory":
        if not args.ppo.with_memory:
            raise ValueError("Can't use PPO_memory but set ppo.memory=False")
    if args.agent1 == "PPO":
        if args.ppo.with_memory:
            raise ValueError(
                "Can't use ppo.memory=False but set agent=PPO_memory"
            )

    if args.agent1 in ["PPO", "PPO_memory"] and args.ppo.with_cnn:
        logger.info(f"PPO with CNN: {args.ppo.with_cnn}")
    logger.info(f"Agent Pair: {args.agent1} | {args.agent2}")
    logger.info(f"Agent seeds: {seeds[0]} | {seeds[1]}")

    if args.evo and not args.eval:
        logger.info("Using EvolutionaryLearners")
        return EvolutionaryLearners([agent_0, agent_1], args)
    return IndependentLearners([agent_0, agent_1], args)


def watcher_setup(args, logger):
    """Set up watcher variables."""

    def ppo_log(agent):
        losses = losses_ppo(agent)
        if not args.env_type == "coin_game":
            if args.ppo.with_memory:
                policy = policy_logger_ppo_with_memory(agent)
            else:
                policy = policy_logger_ppo(agent)
                value = value_logger_ppo(agent)
                losses.update(value)
            losses.update(policy)
        if args.wandb.log:
            wandb.log(losses)
        return

    def dumb_log(agent, *args):
        return

    def hyper_log(agent):
        losses = losses_ppo(agent)
        policy = logger_hyper(agent)
        losses.update(policy)
        if args.wandb.log:
            wandb.log(losses)
        return

    def naive_logger(agent):
        losses = losses_naive(agent)
        policy = logger_naive(agent)
        losses.update(policy)
        if args.wandb.log:
            wandb.log(losses)
        return

    def naive_pg_log(agent):
        losses = naive_pg_losses(agent)
        if not args.env_type == "coin_game":
            policy = policy_logger_ppo(agent)
            value = value_logger_ppo(agent)
            losses.update(value)
            losses.update(policy)
        if args.wandb.log:
            wandb.log(losses)
        return

    strategies = {
        "TitForTat": dumb_log,
        "Defect": dumb_log,
        "Altruistic": dumb_log,
        "Human": dumb_log,
        "Random": dumb_log,
        "Stay": dumb_log,
        "Grim": dumb_log,
        "GoodGreedy": dumb_log,
        "EvilGreedy": dumb_log,
        "PPO": ppo_log,
        "PPO_memory": ppo_log,
        "PPO_pretrained": ppo_log,
        "PPO_memory_pretrained": ppo_log,
        "Naive": naive_pg_log,
        "Hyper": hyper_log,
        "NaiveEx": naive_logger,
        "HyperAltruistic": dumb_log,
        "HyperDefect": dumb_log,
        "HyperTFT": dumb_log,
        "Tabular": ppo_log,
    }

    assert args.agent1 in strategies
    assert args.agent2 in strategies

    agent_0_log = strategies[args.agent1]
    agent_1_log = strategies[args.agent2]

    return [agent_0_log, agent_1_log]


@hydra.main(config_path="conf", config_name="config")
def main(args):
    """Set up main."""
    logger = logging.getLogger()
    with Section("Global setup", logger=logger):
        save_dir = global_setup(args)

    with Section("Env setup", logger=logger):
        train_env, test_env = env_setup(args, logger)

    with Section("Agent setup", logger=logger):
        agent_pair = agent_setup(args, logger)

    with Section("Watcher setup", logger=logger):
        watchers = watcher_setup(args, logger)

    with Section("Runner setup", logger=logger):
        runner = runner_setup(args, agent_pair, save_dir, logger)

    if not args.wandb.log:
        watchers = False

<<<<<<< HEAD
    runner.train_loop(train_env, agent_pair, num_generations, watchers)
    # TODO: Remove fully in evaluation PR
    # runner.evaluate_loop(test_env, agent_pair, 1, watchers)
=======
    # If evaluating, pass in the number of seeds you want to evaluate over
    if args.eval:
        runner.eval_loop(train_env, agent_pair, args.num_seeds, watchers)

    # If training, get the number of iterations to run
    else:
        if args.evo:
            num_iters = args.num_generations  # number of generations
        else:
            num_iters = int(
                args.total_timesteps / args.num_steps
            )  # number of episodes
            print(f"Number of episodes: {num_iters}")
        runner.train_loop(train_env, agent_pair, num_iters, watchers)
>>>>>>> 545fff96


if __name__ == "__main__":
    main()<|MERGE_RESOLUTION|>--- conflicted
+++ resolved
@@ -281,7 +281,6 @@
 
         logger.info(f"Evolution Strategy: {algo}")
 
-<<<<<<< HEAD
         if args.pmap:
             return EvoRunnerPMAP(
                 args, strategy, es_params, param_reshaper, save_dir
@@ -290,23 +289,14 @@
             return EvoRunner(
                 args, strategy, es_params, param_reshaper, save_dir
             )
-    else:
-        if args.agent1 == 'PPO_memory_pretrained' or args.agent1 == 'PPO_pretrained':
-            logger.info("Training with Runner")
-            return RunnerPretrained(args, save_dir)
-        else:            
-=======
-        logger.info("Training with EvoRunner")
-        return EvoRunner(args, strategy, es_params, param_reshaper, save_dir)
     else:
         if (
             args.agent1 == "PPO_memory_pretrained"
             or args.agent1 == "PPO_pretrained"
         ):
-            logger.info("Training with RunnerPretrained")
+            logger.info("Training with Runner")
             return RunnerPretrained(args, save_dir)
         else:
->>>>>>> 545fff96
             logger.info("Training with Runner")
             return Runner(args, save_dir)
 
@@ -572,10 +562,7 @@
         "PPO": get_PPO_agent,
         "PPO_pretrained": get_PPO_agent,
         "PPO_memory": get_PPO_memory_agent,
-<<<<<<< HEAD
         "PPO_pretrained": get_PPO_agent,
-=======
->>>>>>> 545fff96
         "PPO_memory_pretrained": get_PPO_memory_agent,
         "Naive": get_naive_pg,
         "Tabular": get_PPO_tabular_agent,
@@ -681,6 +668,8 @@
         "PPO_memory": ppo_log,
         "PPO_pretrained": ppo_log,
         "PPO_memory_pretrained": ppo_log,
+        "PPO_pretrained": ppo_log,
+        "PPO_memory_pretrained": ppo_log,
         "Naive": naive_pg_log,
         "Hyper": hyper_log,
         "NaiveEx": naive_logger,
@@ -721,11 +710,6 @@
     if not args.wandb.log:
         watchers = False
 
-<<<<<<< HEAD
-    runner.train_loop(train_env, agent_pair, num_generations, watchers)
-    # TODO: Remove fully in evaluation PR
-    # runner.evaluate_loop(test_env, agent_pair, 1, watchers)
-=======
     # If evaluating, pass in the number of seeds you want to evaluate over
     if args.eval:
         runner.eval_loop(train_env, agent_pair, args.num_seeds, watchers)
@@ -740,7 +724,6 @@
             )  # number of episodes
             print(f"Number of episodes: {num_iters}")
         runner.train_loop(train_env, agent_pair, num_iters, watchers)
->>>>>>> 545fff96
 
 
 if __name__ == "__main__":
