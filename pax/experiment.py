--- conflicted
+++ resolved
@@ -509,16 +509,9 @@
         # HyperNetworks
         "Hyper": get_hyper_agent,
         "NaiveEx": get_naive_learner,
-<<<<<<< HEAD
-        "HyperAltruistic": HyperAltruistic,
-        "HyperDefect": HyperDefect,
-        "HyperTFT": HyperTFT,
-        "Tabular": get_PPO_tabular_agent,
-=======
         "HyperAltruistic": partial(HyperAltruistic, args.num_envs),
         "HyperDefect": partial(HyperDefect, args.num_envs),
         "HyperTFT": partial(HyperTFT, args.num_envs),
->>>>>>> 9be5c16a
     }
 
     assert args.agent1 in strategies
@@ -651,11 +644,6 @@
     if not args.wandb.log:
         watchers = False
 
-<<<<<<< HEAD
-    runner.train_loop(train_env, agent_pair, num_generations, watchers)
-    # TODO: Remove fully in evaluation PR
-    # runner.evaluate_loop(test_env, agent_pair, 1, watchers)
-=======
     # If evaluating, pass in the number of seeds you want to evaluate over
     if args.eval:
         runner.eval_loop(train_env, agent_pair, args.num_seeds, watchers)
@@ -669,7 +657,6 @@
                 args.total_timesteps / args.num_steps
             )  # number of episodes
         runner.train_loop(train_env, agent_pair, num_iters, watchers)
->>>>>>> 9be5c16a
 
 
 if __name__ == "__main__":
