--- conflicted
+++ resolved
@@ -10,10 +10,7 @@
 from pax.hyper.ppo import make_hyper
 from pax.independent_learners import IndependentLearners
 from pax.meta_env import InfiniteMatrixGame, MetaFiniteGame
-<<<<<<< HEAD
-=======
 from pax.runner import Runner
->>>>>>> e543579a
 from pax.naive.naive import make_naive_pg
 from pax.naive_exact import NaiveLearnerEx
 from pax.ppo.ppo import make_agent
@@ -126,13 +123,7 @@
             num_steps=args.num_steps,
         )
         if logger:
-<<<<<<< HEAD
-            logger.info(
-                f"Game Type: Finite | Episode Length: {args.num_steps}"
-            )
-=======
             logger.info(f"Env Type: Meta | Episode Length: {args.num_steps}")
->>>>>>> e543579a
 
     else:
         train_env = InfiniteMatrixGame(
