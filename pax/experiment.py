--- conflicted
+++ resolved
@@ -9,13 +9,9 @@
 from pax.env import SequentialMatrixGame
 from pax.hyper.ppo import make_hyper
 from pax.independent_learners import IndependentLearners
-<<<<<<< HEAD
-from pax.meta_env import MetaFiniteGame
-=======
-from pax.meta_env import InfiniteMatrixGame
+from pax.meta_env import InfiniteMatrixGame, MetaFiniteGame
+from pax.naive.naive import make_naive_pg
 from pax.naive_exact import NaiveLearnerEx
->>>>>>> 59467e8c
-from pax.naive.naive import make_naive_pg
 from pax.ppo.ppo import make_agent
 from pax.ppo.ppo_gru import make_gru_agent
 from pax.runner import Runner
@@ -36,12 +32,12 @@
     logger_naive,
     losses_naive,
     losses_ppo,
+    naive_pg_losses,
     policy_logger_dqn,
     policy_logger_ppo,
     policy_logger_ppo_with_memory,
     value_logger_dqn,
     value_logger_ppo,
-    naive_pg_losses,
 )
 
 
@@ -274,11 +270,7 @@
         "Naive": get_naive_pg,
         # HyperNetworks
         "Hyper": get_hyper_agent,
-<<<<<<< HEAD
-        "NaiveHyper": get_naive_learner,
-=======
         "NaiveLearnerEx": get_naive_learner,
->>>>>>> 59467e8c
         "HyperAltruistic": HyperAltruistic,
         "HyperDefect": HyperDefect,
         "HyperTFT": HyperTFT,
