from datetime import datetime
from functools import partial
import logging
import os

<<<<<<< HEAD
from pax.runner_mfos import RunnerMFOS

os.environ["XLA_FLAGS"] = "--xla_force_host_platform_device_count=8"
=======
# os.environ["XLA_FLAGS"] = "--xla_force_host_platform_device_count=8"
>>>>>>> 6a232549

from evosax import OpenES, CMA_ES, PGPE, ParameterReshaper, SimpleGA
import hydra
import omegaconf
import wandb


from pax.env_inner import InfiniteMatrixGame
from pax.env_inner import SequentialMatrixGame
from pax.env_meta import CoinGame, MetaFiniteGame
from pax.evaluation_ipd import EvalRunnerIPD
from pax.evaluation_cg import EvalRunnerCG
from pax.hyper.ppo import make_hyper
from pax.learners import IndependentLearners, EvolutionaryLearners
from pax.naive.naive import make_naive_pg
from pax.naive_exact import NaiveExact
from pax.ppo.ppo import make_agent
from pax.ppo.ppo_gru import make_gru_agent
<<<<<<< HEAD
from pax.mfos_ppo.ppo_gru import make_gru_agent as make_mfos_agent
=======
>>>>>>> 6a232549
from pax.runner_pmap import EvoRunnerPMAP
from pax.runner_evo import EvoRunner
from pax.runner_rl import Runner
from pax.runner_rl_pretrained import RunnerPretrained
from pax.strategies import (
    Altruistic,
    Defect,
    EvilGreedy,
    GoodGreedy,
    GrimTrigger,
    Human,
    HyperAltruistic,
    HyperDefect,
    HyperTFT,
    Random,
    Stay,
    TitForTat,
)
from pax.utils import Section, load
from pax.watchers import (
    logger_hyper,
    logger_naive,
    losses_naive,
    losses_ppo,
    naive_pg_losses,
    policy_logger_ppo,
    policy_logger_ppo_with_memory,
    value_logger_ppo,
)


def global_setup(args):
    """Set up global variables."""
    save_dir = f"{args.save_dir}/{str(datetime.now()).replace(' ', '_').replace(':', '.')}"
    if not args.eval:
        os.makedirs(
            save_dir,
            exist_ok=True,
        )
    if args.wandb.log:
        print("name", str(args.wandb.name))
        if args.debug:
            args.wandb.group = "debug-" + args.wandb.group
        wandb.init(
            reinit=True,
            entity=str(args.wandb.entity),
            project=str(args.wandb.project),
            group=str(args.wandb.group),
            name=str(args.wandb.name),
            config=omegaconf.OmegaConf.to_container(
                args, resolve=True, throw_on_missing=True
            ),
            settings=wandb.Settings(code_dir="."),
        )
        wandb.run.log_code(".")
    return save_dir


def payoff_setup(args, logger):
    """Set up payoff"""
    games = {
        "ipd": [[-1, -1], [-3, 0], [0, -3], [-2, -2]],
        "stag": [[4, 4], [1, 3], [3, 1], [2, 2]],
        "sexes": [[3, 2], [0, 0], [0, 0], [2, 3]],
        "chicken": [[0, 0], [-1, 1], [1, -1], [-2, -2]],
    }
    if args.payoff is not None:
        assert (
            len(args.payoff) == 4
        ), f"Expected length 4 but got {len(args.payoff)}"
        assert (
            len(args.payoff[0]) == 2
        ), f"Expected length 2 but got {len(args.payoff[0])}"
        assert (
            len(args.payoff[1]) == 2
        ), f"Expected length 2 but got {len(args.payoff[1])}"
        assert (
            len(args.payoff[2]) == 2
        ), f"Expected length 2 but got {len(args.payoff[2])}"
        assert (
            len(args.payoff[3]) == 2
        ), f"Expected length 2 but got {len(args.payoff[3])}"

        payoff = args.payoff
        logger.info(f"Game: Custom | payoff: {payoff}")

    else:
        assert args.game in games, f"{args.game} not in {games.keys()}"
        args.payoff = games[args.game]
        logger.info(f"Game: {args.game} | payoff: {args.payoff}")


def env_setup(args, logger=None):
    """Set up env variables."""
    payoff_setup(args, logger)
    if args.env_type == "sequential":
        train_env = SequentialMatrixGame(
            args.num_envs,
            args.payoff,
            args.num_steps,
        )
        test_env = SequentialMatrixGame(1, args.payoff, args.num_steps)
        if logger:
            logger.info(
                f"Env Type: Regular | Episode Length: {args.num_steps}"
            )

    elif args.env_type == "meta":
        train_env = MetaFiniteGame(
            args.num_envs,
            args.payoff,
            inner_ep_length=args.num_inner_steps,
            num_steps=args.num_steps,
        )
        test_env = MetaFiniteGame(
            1,
            args.payoff,
            inner_ep_length=args.num_inner_steps,
            num_steps=args.num_steps,
        )
        if logger:
            if args.evo:
                logger.info(f"Env Type: Meta | Generations: {args.num_steps}")
            logger.info(f"Env Type: Meta | Episode Length: {args.num_steps}")

    elif args.env_type == "coin_game":
        train_env = CoinGame(
            args.num_envs,
            inner_ep_length=args.num_inner_steps,
            num_steps=args.num_steps,
            seed=args.seed,
            cnn=args.ppo.with_cnn,
        )
        test_env = CoinGame(
            1,
            inner_ep_length=args.num_inner_steps,
            num_steps=args.num_steps,
            seed=args.seed,
            cnn=args.ppo.with_cnn,
        )
        if logger:
            logger.info(
                f"Env Type: CoinGame | Episode Length: {args.num_steps}"
            )

    elif args.env_type == "infinite":
        train_env = InfiniteMatrixGame(
            args.num_envs,
            args.payoff,
            args.num_steps,
            args.env_discount,
            args.seed,
        )
        test_env = InfiniteMatrixGame(
            args.num_envs,
            args.payoff,
            args.num_steps,
            args.env_discount,
            args.seed + 1,
        )
        if logger:
            logger.info(
                f"Game Type: Infinite | Inner Discount: {args.env_discount}"
            )

    return train_env, test_env


def runner_setup(args, agents, save_dir, logger):
    if args.eval:
        if args.env_id == "ipd":
            logger.info("Evaluating with EvalRunnerIPD")
            return EvalRunnerIPD(args)
        elif args.env_id == "coin_game":
            logger.info("Evaluating with EvalRunnerCG")
            return EvalRunnerCG(args)

    if args.evo:
        agent1, _ = agents.agents
        algo = args.es.algo
        strategies = {"CMA_ES", "OpenES", "PGPE", "SimpleGA"}
        assert algo in strategies, f"{algo} not in evolution strategies"

        def get_ga_strategy(agent):
            """Returns the SimpleGA strategy, es params, and param_reshaper"""
            param_reshaper = ParameterReshaper(agent._state.params)
            strategy = SimpleGA(
                num_dims=param_reshaper.total_params,
                popsize=args.popsize,
            )
            es_params = strategy.default_params
            return strategy, es_params, param_reshaper

        def get_cma_strategy(agent):
            """Returns the CMA strategy, es params, and param_reshaper"""
            param_reshaper = ParameterReshaper(agent._state.params)
            strategy = CMA_ES(
                num_dims=param_reshaper.total_params,
                popsize=args.popsize,
                elite_ratio=args.es.elite_ratio,
            )
            es_params = strategy.default_params
            return strategy, es_params, param_reshaper

        def get_openes_strategy(agent):
            """Returns the OpenES strategy, es params, and param_reshaper"""
            param_reshaper = ParameterReshaper(
                agent._state.params, n_devices=args.num_devices
            )
            strategy = OpenES(
                num_dims=param_reshaper.total_params,
                popsize=args.popsize * args.num_devices,
            )
            # Update basic parameters of OpenES strategy
            es_params = strategy.default_params.replace(
                sigma_init=args.es.sigma_init,
                sigma_decay=args.es.sigma_decay,
                sigma_limit=args.es.sigma_limit,
                init_min=args.es.init_min,
                init_max=args.es.init_max,
                clip_min=args.es.clip_min,
                clip_max=args.es.clip_max,
            )

            # Update optimizer-specific parameters of Adam
            es_params = es_params.replace(
                opt_params=es_params.opt_params.replace(
                    lrate_init=args.es.lrate_init,
                    lrate_decay=args.es.lrate_decay,
                    lrate_limit=args.es.lrate_limit,
                    beta_1=args.es.beta_1,
                    beta_2=args.es.beta_2,
                    eps=args.es.eps,
                )
            )
            return strategy, es_params, param_reshaper

        def get_pgpe_strategy(agent):
            """Returns the PGPE strategy, es params, and param_reshaper"""
            param_reshaper = ParameterReshaper(agent._state.params)
            strategy = PGPE(
                num_dims=param_reshaper.total_params,
                popsize=args.popsize,
                elite_ratio=args.es.elite_ratio,
            )
            es_params = strategy.default_params
            return strategy, es_params, param_reshaper

        if algo == "CMA_ES":
            strategy, es_params, param_reshaper = get_cma_strategy(agent1)
        elif algo == "OpenES":
            strategy, es_params, param_reshaper = get_openes_strategy(agent1)
        elif algo == "PGPE":
            strategy, es_params, param_reshaper = get_pgpe_strategy(agent1)
        elif algo == "SimpleGA":
            strategy, es_params, param_reshaper = get_ga_strategy(agent1)

        logger.info(f"Evolution Strategy: {algo}")

        if args.pmap:
            return EvoRunnerPMAP(
                args, strategy, es_params, param_reshaper, save_dir
            )
        else:
            return EvoRunner(
                args, strategy, es_params, param_reshaper, save_dir
            )
    else:
        if (
            args.agent1 == "PPO_memory_pretrained"
            or args.agent1 == "PPO_pretrained"
        ):
            logger.info("Training with Runner")
            return RunnerPretrained(args, save_dir)

        elif args.agent1 == "MFOS":
            logger.info("Training with Runner")
            return RunnerMFOS(args, save_dir)
        else:
            logger.info("Training with Runner")
            return Runner(args, save_dir)


# flake8: noqa: C901
def agent_setup(args, logger):
    """Set up agent variables."""

    def get_PPO_memory_agent(seed, player_id):
        # dummy environment to get observation and action spec
        if args.env_type == "coin_game":
            dummy_env = CoinGame(
                args.num_envs,
                args.num_steps,
                args.num_steps,
                0,
                args.ppo.with_cnn,
            )
            obs_spec = dummy_env.observation_spec().shape
        else:
            dummy_env = SequentialMatrixGame(
                args.num_envs, args.payoff, args.num_steps
            )
            obs_spec = (dummy_env.observation_spec().num_values,)

        if args.env_type == "meta":
            has_sgd_jit = False
        else:
            has_sgd_jit = True
        ppo_memory_agent = make_gru_agent(
            args,
            obs_spec=obs_spec,
            action_spec=dummy_env.action_spec().num_values,
            seed=seed,
            player_id=player_id,
            has_sgd_jit=has_sgd_jit,
        )
        return ppo_memory_agent

    def get_PPO_agent(seed, player_id):
        # dummy environment to get observation and action spec
        if args.env_type == "coin_game":
            dummy_env = CoinGame(
                args.num_envs,
                args.num_steps,
                args.num_steps,
                0,
                args.ppo.with_cnn,
            )
            obs_spec = dummy_env.observation_spec().shape
        else:
            dummy_env = SequentialMatrixGame(
                args.num_envs, args.payoff, args.num_steps
            )
            obs_spec = (dummy_env.observation_spec().num_values,)

        if args.env_type == "meta":
            has_sgd_jit = False
        else:
            has_sgd_jit = True

        ppo_agent = make_agent(
            args,
            obs_spec=obs_spec,
            action_spec=dummy_env.action_spec().num_values,
            seed=seed,
            player_id=player_id,
            has_sgd_jit=has_sgd_jit,
        )

        return ppo_agent

    def get_PPO_tabular_agent(seed, player_id):
        # dummy environment to get observation and action spec
        if args.env_type == "coin_game":
            dummy_env = CoinGame(
                args.num_envs,
                args.num_steps,
                args.num_steps,
                0,
                False,
            )
            obs_spec = dummy_env.observation_spec().shape
        else:
            raise NotImplementedError(
                "PPO Tabular agent only works on Coin Game."
            )

        if args.env_type == "meta":
            has_sgd_jit = False
        else:
            has_sgd_jit = True

        ppo_agent = make_agent(
            args,
            obs_spec=obs_spec,
            action_spec=dummy_env.action_spec().num_values,
            seed=seed,
            player_id=player_id,
            has_sgd_jit=has_sgd_jit,
            tabular=True,
        )

        return ppo_agent

    def get_mfos_agent(seed, player_id):
        # dummy environment to get observation and action spec
        if args.env_type == "coin_game":
            dummy_env = CoinGame(
                args.num_envs,
                args.num_steps,
                args.num_steps,
                0,
                False,
            )
            obs_spec = dummy_env.observation_spec().shape
        else:
            raise NotImplementedError(
                "PPO Tabular agent only works on Coin Game."
            )

        if args.env_type == "meta":
            has_sgd_jit = False
        else:
            has_sgd_jit = True

        ppo_agent = make_mfos_agent(
            args,
            obs_spec=obs_spec,
            action_spec=dummy_env.action_spec().num_values,
            seed=seed,
            player_id=player_id,
            has_sgd_jit=has_sgd_jit,
        )
        return ppo_agent

    def get_hyper_agent(seed, player_id):
        dummy_env = InfiniteMatrixGame(
            args.num_envs,
            args.payoff,
            args.num_steps,
            args.env_discount,
            args.seed,
        )

        hyper_agent = make_hyper(
            args,
            obs_spec=(dummy_env.observation_spec().num_values,),
            action_spec=dummy_env.action_spec().shape[1],
            seed=seed,
            player_id=player_id,
        )
        return hyper_agent

    def get_naive_pg(seed, player_id):
        if args.env_type == "coin_game":
            dummy_env = CoinGame(
                args.num_envs,
                args.num_steps,
                args.num_steps,
                0,
                args.ppo.with_cnn,
            )
            obs_spec = dummy_env.observation_spec().shape
        else:
            dummy_env = SequentialMatrixGame(
                args.num_envs, args.payoff, args.num_steps
            )
            obs_spec = (dummy_env.observation_spec().num_values,)

        naive_agent = make_naive_pg(
            args,
            obs_spec=obs_spec,
            action_spec=dummy_env.action_spec().num_values,
            seed=seed,
            player_id=player_id,
        )
        return naive_agent

    def get_naive_learner(seed, player_id):
        dummy_env = InfiniteMatrixGame(
            args.num_envs,
            args.payoff,
            args.num_steps,
            args.env_discount,
            args.seed,
        )

        agent = NaiveExact(
            action_dim=dummy_env.action_spec().shape[1],
            env=dummy_env,
            lr=args.naive.lr,
            seed=seed,
            player_id=player_id,
        )
        return agent

    def get_random_agent(seed, player_id):
        if args.env_type == "coin_game":
            num_actions = (
                CoinGame(
                    args.num_envs,
                    args.num_steps,
                    args.num_steps,
                    0,
                    args.ppo.with_cnn,
                )
                .action_spec()
                .num_values
            )
        else:
            num_actions = (
                SequentialMatrixGame(
                    args.num_envs, args.payoff, args.num_steps
                )
                .action_spec()
                .num_values
            )

        random_agent = Random(num_actions, args.num_envs)
        random_agent.player_id = player_id
        return random_agent

    # flake8: noqa: C901
    def get_stay_agent(seed, player_id):
        if args.env_type == "coin_game":
            num_actions = (
                CoinGame(
                    args.num_envs,
                    args.num_steps,
                    args.num_steps,
                    0,
                    args.ppo.with_cnn,
                )
                .action_spec()
                .num_values
            )
        else:
            num_actions = (
                SequentialMatrixGame(
                    args.num_envs, args.payoff, args.num_steps
                )
                .action_spec()
                .num_values
            )

        agent = Stay(num_actions)
        agent.player_id = player_id
        return agent

    def get_PPO_tabular_agent(seed, player_id):
        # dummy environment to get observation and action spec
        if args.env_type == "coin_game":
            dummy_env = CoinGame(
                args.num_envs,
                args.num_steps,
                args.num_steps,
                0,
                False,
            )
            obs_spec = dummy_env.observation_spec().shape
        else:
            raise NotImplementedError(
                "PPO Tabular agent only works on Coin Game."
            )

        if args.env_type == "meta":
            has_sgd_jit = False
        else:
            has_sgd_jit = True

        ppo_agent = make_agent(
            args,
            obs_spec=obs_spec,
            action_spec=dummy_env.action_spec().num_values,
            seed=seed,
            player_id=player_id,
            has_sgd_jit=True,
            tabular=True,
        )

        return ppo_agent

    strategies = {
        "TitForTat": partial(TitForTat, args.num_envs),
        "Defect": partial(Defect, args.num_envs),
        "Altruistic": partial(Altruistic, args.num_envs),
        "Human": Human,
        "Random": get_random_agent,
        "Stay": get_stay_agent,
        "Grim": partial(GrimTrigger, args.num_envs),
        "GoodGreedy": partial(GoodGreedy, args.num_envs),
        "EvilGreedy": partial(EvilGreedy, args.num_envs),
        "PPO": get_PPO_agent,
        "PPO_pretrained": get_PPO_agent,
        "PPO_memory": get_PPO_memory_agent,
        "PPO_memory_pretrained": get_PPO_memory_agent,
        "Naive": get_naive_pg,
        "Tabular": get_PPO_tabular_agent,
        "MFOS": get_mfos_agent,
        # HyperNetworks
        "Hyper": get_hyper_agent,
        "NaiveEx": get_naive_learner,
        "HyperAltruistic": partial(HyperAltruistic, args.num_envs),
        "HyperDefect": partial(HyperDefect, args.num_envs),
        "HyperTFT": partial(HyperTFT, args.num_envs),
    }

    assert args.agent1 in strategies
    assert args.agent2 in strategies

    num_agents = 2
    seeds = [seed for seed in range(args.seed, args.seed + num_agents)]
    # Create Player IDs by normalizing seeds to 1, 2 respectively
    pids = [
        seed % seed + i if seed != 0 else 1
        for seed, i in zip(seeds, range(1, num_agents + 1))
    ]
    agent_0 = strategies[args.agent1](seeds[0], pids[0])  # player 1
    agent_1 = strategies[args.agent2](seeds[1], pids[1])  # player 2

    if args.agent1 == "PPO_memory":
        if not args.ppo.with_memory:
            raise ValueError("Can't use PPO_memory but set ppo.memory=False")
    if args.agent1 == "PPO":
        if args.ppo.with_memory:
            raise ValueError(
                "Can't use ppo.memory=False but set agent=PPO_memory"
            )

    if args.agent1 in ["PPO", "PPO_memory"] and args.ppo.with_cnn:
        logger.info(f"PPO with CNN: {args.ppo.with_cnn}")
    logger.info(f"Agent Pair: {args.agent1} | {args.agent2}")
    logger.info(f"Agent seeds: {seeds[0]} | {seeds[1]}")

    if args.evo and not args.eval:
        logger.info("Using EvolutionaryLearners")
        return EvolutionaryLearners([agent_0, agent_1], args)
    return IndependentLearners([agent_0, agent_1], args)


def watcher_setup(args, logger):
    """Set up watcher variables."""

    def ppo_log(agent):
        losses = losses_ppo(agent)
        if not args.env_type == "coin_game":
            if args.ppo.with_memory:
                policy = policy_logger_ppo_with_memory(agent)
            else:
                policy = policy_logger_ppo(agent)
                value = value_logger_ppo(agent)
                losses.update(value)
            losses.update(policy)
        if args.wandb.log:
            wandb.log(losses)
        return

    def dumb_log(agent, *args):
        return

    def hyper_log(agent):
        losses = losses_ppo(agent)
        policy = logger_hyper(agent)
        losses.update(policy)
        if args.wandb.log:
            wandb.log(losses)
        return

    def naive_logger(agent):
        losses = losses_naive(agent)
        policy = logger_naive(agent)
        losses.update(policy)
        if args.wandb.log:
            wandb.log(losses)
        return

    def naive_pg_log(agent):
        losses = naive_pg_losses(agent)
        if not args.env_type == "coin_game":
            policy = policy_logger_ppo(agent)
            value = value_logger_ppo(agent)
            losses.update(value)
            losses.update(policy)
        if args.wandb.log:
            wandb.log(losses)
        return

    strategies = {
        "TitForTat": dumb_log,
        "Defect": dumb_log,
        "Altruistic": dumb_log,
        "Human": dumb_log,
        "Random": dumb_log,
        "Stay": dumb_log,
        "Grim": dumb_log,
        "GoodGreedy": dumb_log,
        "EvilGreedy": dumb_log,
        "MFOS": ppo_log,
        "PPO": ppo_log,
        "PPO_memory": ppo_log,
        "PPO_pretrained": ppo_log,
        "PPO_memory_pretrained": ppo_log,
        "Naive": naive_pg_log,
        "Hyper": hyper_log,
        "NaiveEx": naive_logger,
        "HyperAltruistic": dumb_log,
        "HyperDefect": dumb_log,
        "HyperTFT": dumb_log,
        "Tabular": ppo_log,
    }

    assert args.agent1 in strategies
    assert args.agent2 in strategies

    agent_0_log = strategies[args.agent1]
    agent_1_log = strategies[args.agent2]

    return [agent_0_log, agent_1_log]


@hydra.main(config_path="conf", config_name="config")
def main(args):
    """Set up main."""
    logger = logging.getLogger()
    with Section("Global setup", logger=logger):
        save_dir = global_setup(args)

    with Section("Env setup", logger=logger):
        train_env, test_env = env_setup(args, logger)

    with Section("Agent setup", logger=logger):
        agent_pair = agent_setup(args, logger)

    with Section("Watcher setup", logger=logger):
        watchers = watcher_setup(args, logger)

    with Section("Runner setup", logger=logger):
        runner = runner_setup(args, agent_pair, save_dir, logger)

    if not args.wandb.log:
        watchers = False

    # If evaluating, pass in the number of seeds you want to evaluate over
    if args.eval:
        runner.eval_loop(train_env, agent_pair, args.num_seeds, watchers)

    # If training, get the number of iterations to run
    else:
        if args.evo:
            num_iters = args.num_generations  # number of generations
        else:
            num_iters = int(
                args.total_timesteps / args.num_steps
            )  # number of episodes
            print(f"Number of episodes: {num_iters}")
        runner.train_loop(train_env, agent_pair, num_iters, watchers)


if __name__ == "__main__":
    main()<|MERGE_RESOLUTION|>--- conflicted
+++ resolved
@@ -3,13 +3,7 @@
 import logging
 import os
 
-<<<<<<< HEAD
-from pax.runner_mfos import RunnerMFOS
-
-os.environ["XLA_FLAGS"] = "--xla_force_host_platform_device_count=8"
-=======
 # os.environ["XLA_FLAGS"] = "--xla_force_host_platform_device_count=8"
->>>>>>> 6a232549
 
 from evosax import OpenES, CMA_ES, PGPE, ParameterReshaper, SimpleGA
 import hydra
@@ -28,10 +22,7 @@
 from pax.naive_exact import NaiveExact
 from pax.ppo.ppo import make_agent
 from pax.ppo.ppo_gru import make_gru_agent
-<<<<<<< HEAD
 from pax.mfos_ppo.ppo_gru import make_gru_agent as make_mfos_agent
-=======
->>>>>>> 6a232549
 from pax.runner_pmap import EvoRunnerPMAP
 from pax.runner_evo import EvoRunner
 from pax.runner_rl import Runner
