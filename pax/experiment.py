--- conflicted
+++ resolved
@@ -401,13 +401,6 @@
         "Naive": get_naive_pg,
         "Tabular": get_PPO_tabular_agent,
         "MFOS": get_mfos_agent,
-<<<<<<< HEAD
-        # PreTrained
-        "PPO_pretrained": get_PPO_agent,
-        "PPO_memory_pretrained": get_PPO_memory_agent,
-        "MFOS_pretrained": get_mfos_agent,
-=======
->>>>>>> 65ae6747
         # HyperNetworks
         "Hyper": get_hyper_agent,
         "NaiveEx": get_naive_learner,
@@ -508,10 +501,6 @@
         "RandomGreedy": dumb_log,
         "PPO": ppo_log,
         "PPO_memory": ppo_memory_log,
-<<<<<<< HEAD
-        "MFOS": dumb_log,
-=======
->>>>>>> 65ae6747
         "Naive": naive_pg_log,
         "Hyper": hyper_log,
         "NaiveEx": naive_logger,
@@ -558,20 +547,13 @@
     if args.runner == "evo":
         num_iters = args.num_generations  # number of generations
         print(f"Number of Generations: {num_iters}")
-<<<<<<< HEAD
-        runner.train_loop(train_env, agent_pair, num_iters, watchers)
-=======
         runner.run_loop(train_env, agent_pair, num_iters, watchers)
->>>>>>> 65ae6747
 
     elif args.runner == "rl":
         num_iters = int(
             args.total_timesteps / args.num_steps
         )  # number of episodes
         print(f"Number of Episodes: {num_iters}")
-<<<<<<< HEAD
-        runner.train_loop(train_env, agent_pair, num_iters, watchers)
-=======
         runner.run_loop(train_env, agent_pair, num_iters, watchers)
 
     elif args.runner == "eval":
@@ -580,7 +562,6 @@
         )  # number of episodes
         print(f"Number of Episodes: {num_iters}")
         runner.run_loop(train_env, agent_pair, num_iters, watchers)
->>>>>>> 65ae6747
 
     elif args.runner == "eval":
         num_iters = int(
