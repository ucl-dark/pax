import logging
import os
import random
import numpy as np
import wandb
import hydra
import jax

from pax.utils import Section
from .env import IteratedPrisonersDilemma, SocialDilemmaBaseEnvironment
from .independent_learners import IndependentLearners
from .runner import Runner
from .sac.agent import SAC
from .dqn.agent import default_agent
from .dqn.replay_buffer import Replay
from .watchers import (
    policy_logger,
    policy_logger_dqn,
    value_logger,
    value_logger_dqn,
)
from .strategies import TitForTat, Defect, Altruistic, Random, Human


def global_setup(args):
    """Set up global variables."""
    os.makedirs(args.save_dir, exist_ok=True)
    if args.seed is not None:
        random.seed(args.seed)
        np.random.seed(args.seed)
    if args.wandb.log:
        print("name", str(args.wandb.name))
        wandb.init(
            reinit=True,
            entity=str(args.wandb.entity),
            project=str(args.wandb.project),
            group=str(args.wandb.group),
            name=str(args.wandb.name),
            config=vars(args),
        )


def env_setup(args, logger):
    """Set up env variables."""
    train_env = SocialDilemmaBaseEnvironment(
        args.episode_length, args.num_envs, args.payoff
    )
    test_env = SocialDilemmaBaseEnvironment(
        args.episode_length, 1, args.payoff
    )
    return train_env, test_env


def runner_setup():
    return Runner()


def agent_setup(args, logger):
    """Set up agent variables."""

    def get_SAC_agent(*args):
        sac_agent = SAC(
            state_dim=5,
            action_dim=2,
            discount=args.discount,
            lr=args.lr,
            seed=args.seed,
        )
        return sac_agent

<<<<<<< HEAD
    def get_DQN_agent(seed, playerid):
        env = SocialDilemmaBaseEnvironment(
            args.episode_length, args.num_envs, args.payoff
        )
=======
    def get_DQN_agent(seed, player_id):
        env = IteratedPrisonersDilemma(args.episode_length, args.num_envs)
>>>>>>> 2a56f929
        dqn_agent = default_agent(
            args,
            obs_spec=env.observation_spec(),
            action_spec=env.action_spec(),
            seed=seed,
            player_id=player_id,
        )
        return dqn_agent

    strategies = {
        "TitForTat": TitForTat,
        "Defect": Defect,
        "Altruistic": Altruistic,
        "Human": Human,
        "Random": Random,
        "SAC": get_SAC_agent,
        "DQN": get_DQN_agent,
    }

    assert args.agent1 in strategies
    assert args.agent2 in strategies

    # TODO: Is there a better way to start agents with different seeds?
    num_agents = 2
    seeds = [seed for seed in range(args.seed, args.seed + num_agents)]
    # Create Player IDs by normalizing seeds to 1, 2 respectively
    pids = [
        seed % seed + i if seed != 0 else 1
        for seed, i in zip(seeds, range(1, num_agents + 1))
    ]
    agent_0 = strategies[args.agent1](seeds[0], pids[0])  # player 1
    agent_1 = strategies[args.agent2](seeds[1], pids[1])  # player 2

    logger.info(f"Agent Pair: {args.agent1} | {args.agent2}")
    logger.info(f"Agent seeds: {seeds[0]} | {seeds[1]}")

    return IndependentLearners([agent_0, agent_1])


def watcher_setup(args, logger):
    """Set up watcher variables."""

    def sac_log(agent, *args):
        policy_dict = policy_logger(agent)
        value_dict = value_logger(agent)
        policy_dict.update(value_dict)
        wandb.log(policy_dict)
        return

    def dqn_log(agent):
        policy_dict = policy_logger_dqn(agent)
        value_dict = value_logger_dqn(agent)
        policy_dict.update(value_dict)
        wandb.log(policy_dict)
        return

    def dumb_log(agent, *args):
        return

    strategies = {
        "TitForTat": dumb_log,
        "Defect": dumb_log,
        "Altruistic": dumb_log,
        "Human": dumb_log,
        "Random": dumb_log,
        "SAC": sac_log,
        "DQN": dqn_log,
    }

    assert args.agent1 in strategies
    assert args.agent2 in strategies

    agent_0_log = strategies[args.agent1]
    agent_1_log = strategies[args.agent2]

    return [agent_0_log, agent_1_log]


@hydra.main(config_path="conf", config_name="config")
def main(args):
    """Set up main."""
    print("hi")
    logger = logging.getLogger()
    with Section("Global setup", logger=logger):
        global_setup(args)

    with Section("Env setup", logger=logger):
        train_env, test_env = env_setup(args, logger)

    with Section("Agent setup", logger=logger):
        agent_pair = agent_setup(args, logger)

    with Section("Watcher setup", logger=logger):
        watchers = watcher_setup(args, logger)

    with Section("Runner setup", logger=logger):
        runner = runner_setup()

    # TODO: Do we need this?
    # assert not train_episodes % eval_every
    key = jax.random.PRNGKey(args.seed)
    for _ in range(int(args.num_episodes // args.eval_every)):
        key, key1, key2 = jax.random.split(key, num=3)
        runner.evaluate_loop(test_env, agent_pair, 1, watchers, key1)
        runner.train_loop(
            train_env, agent_pair, args.eval_every, watchers, key2
        )


if __name__ == "__main__":
    main()<|MERGE_RESOLUTION|>--- conflicted
+++ resolved
@@ -68,15 +68,10 @@
         )
         return sac_agent
 
-<<<<<<< HEAD
-    def get_DQN_agent(seed, playerid):
+    def get_DQN_agent(seed, player_id):
         env = SocialDilemmaBaseEnvironment(
             args.episode_length, args.num_envs, args.payoff
         )
-=======
-    def get_DQN_agent(seed, player_id):
-        env = IteratedPrisonersDilemma(args.episode_length, args.num_envs)
->>>>>>> 2a56f929
         dqn_agent = default_agent(
             args,
             obs_spec=env.observation_spec(),
