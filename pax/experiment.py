from datetime import datetime
from functools import partial
import logging
import os

# os.environ["XLA_FLAGS"] = "--xla_force_host_platform_device_count=8"

from evosax import OpenES, CMA_ES, PGPE, ParameterReshaper, SimpleGA
import hydra
import omegaconf
import wandb


from pax.env_inner import InfiniteMatrixGame
from pax.env_inner import SequentialMatrixGame
from pax.env_meta import CoinGame, MetaFiniteGame
from pax.evaluation_ipd import EvalRunnerIPD
from pax.evaluation_cg import EvalRunnerCG
from pax.hyper.ppo import make_hyper
from pax.learners import IndependentLearners, EvolutionaryLearners
from pax.naive.naive import make_naive_pg
from pax.naive_exact import NaiveExact
from pax.ppo.ppo import make_agent
from pax.ppo.ppo_gru import make_gru_agent
from pax.runner_pmap import EvoRunnerPMAP
from pax.runner_evo import EvoRunner
from pax.runner_rl import Runner
from pax.runner_rl_pretrained import RunnerPretrained
from pax.strategies import (
    Altruistic,
    Defect,
    EvilGreedy,
    GoodGreedy,
    GrimTrigger,
    Human,
    HyperAltruistic,
    HyperDefect,
    HyperTFT,
    Random,
    Stay,
    TitForTat,
)
from pax.utils import Section, load
from pax.watchers import (
    logger_hyper,
    logger_naive,
    losses_naive,
    losses_ppo,
    naive_pg_losses,
    policy_logger_ppo,
    policy_logger_ppo_with_memory,
    value_logger_ppo,
)


def global_setup(args):
    """Set up global variables."""
    save_dir = f"{args.save_dir}/{str(datetime.now()).replace(' ', '_').replace(':', '.')}"
    if not args.eval:
        os.makedirs(
            save_dir,
            exist_ok=True,
        )
    if args.wandb.log:
        print("name", str(args.wandb.name))
        if args.debug:
            args.wandb.group = "debug-" + args.wandb.group
        wandb.init(
            reinit=True,
            entity=str(args.wandb.entity),
            project=str(args.wandb.project),
            group=str(args.wandb.group),
            name=str(args.wandb.name),
            config=omegaconf.OmegaConf.to_container(
                args, resolve=True, throw_on_missing=True
            ),
            settings=wandb.Settings(code_dir="."),
        )
        wandb.run.log_code(".")
    return save_dir


def payoff_setup(args, logger):
    """Set up payoff"""
    games = {
        "ipd": [[-1, -1], [-3, 0], [0, -3], [-2, -2]],
        "stag": [[4, 4], [1, 3], [3, 1], [2, 2]],
        "sexes": [[3, 2], [0, 0], [0, 0], [2, 3]],
        "chicken": [[0, 0], [-1, 1], [1, -1], [-2, -2]],
    }
    if args.payoff is not None:
        assert (
            len(args.payoff) == 4
        ), f"Expected length 4 but got {len(args.payoff)}"
        assert (
            len(args.payoff[0]) == 2
        ), f"Expected length 2 but got {len(args.payoff[0])}"
        assert (
            len(args.payoff[1]) == 2
        ), f"Expected length 2 but got {len(args.payoff[1])}"
        assert (
            len(args.payoff[2]) == 2
        ), f"Expected length 2 but got {len(args.payoff[2])}"
        assert (
            len(args.payoff[3]) == 2
        ), f"Expected length 2 but got {len(args.payoff[3])}"

        payoff = args.payoff
        logger.info(f"Game: Custom | payoff: {payoff}")

    else:
        assert args.game in games, f"{args.game} not in {games.keys()}"
        args.payoff = games[args.game]
        logger.info(f"Game: {args.game} | payoff: {args.payoff}")


def env_setup(args, logger=None):
    """Set up env variables."""
    payoff_setup(args, logger)
    if args.env_type == "sequential":
        train_env = SequentialMatrixGame(
            args.num_envs,
            args.payoff,
            args.num_steps,
        )
        test_env = SequentialMatrixGame(1, args.payoff, args.num_steps)
        if logger:
            logger.info(
                f"Env Type: Regular | Episode Length: {args.num_steps}"
            )

    elif args.env_type == "meta":
        train_env = MetaFiniteGame(
            args.num_envs,
            args.payoff,
            inner_ep_length=args.num_inner_steps,
            num_steps=args.num_steps,
        )
        test_env = MetaFiniteGame(
            1,
            args.payoff,
            inner_ep_length=args.num_inner_steps,
            num_steps=args.num_steps,
        )
        if logger:
            if args.evo:
                logger.info(f"Env Type: Meta | Generations: {args.num_steps}")
            logger.info(f"Env Type: Meta | Episode Length: {args.num_steps}")

    elif args.env_type == "coin_game":
        train_env = CoinGame(
            args.num_envs,
            inner_ep_length=args.num_inner_steps,
            num_steps=args.num_steps,
            seed=args.seed,
            cnn=args.ppo.with_cnn,
        )
        test_env = CoinGame(
            1,
            inner_ep_length=args.num_inner_steps,
            num_steps=args.num_steps,
            seed=args.seed,
            cnn=args.ppo.with_cnn,
        )
        if logger:
            logger.info(
                f"Env Type: CoinGame | Episode Length: {args.num_steps}"
            )

    elif args.env_type == "infinite":
        train_env = InfiniteMatrixGame(
            args.num_envs,
            args.payoff,
            args.num_steps,
            args.env_discount,
            args.seed,
        )
        test_env = InfiniteMatrixGame(
            args.num_envs,
            args.payoff,
            args.num_steps,
            args.env_discount,
            args.seed + 1,
        )
        if logger:
            logger.info(
                f"Game Type: Infinite | Inner Discount: {args.env_discount}"
            )

    return train_env, test_env


def runner_setup(args, agents, save_dir, logger):
    if args.eval:
        if args.env_id == "ipd":
            logger.info("Evaluating with EvalRunnerIPD")
            return EvalRunnerIPD(args)
        elif args.env_id == "coin_game":
            logger.info("Evaluating with EvalRunnerCG")
            return EvalRunnerCG(args)

    if args.evo:
        agent1, _ = agents.agents
        algo = args.es.algo
        strategies = {"CMA_ES", "OpenES", "PGPE", "SimpleGA"}
        assert algo in strategies, f"{algo} not in evolution strategies"

        def get_ga_strategy(agent):
            """Returns the SimpleGA strategy, es params, and param_reshaper"""
            param_reshaper = ParameterReshaper(agent._state.params)
            strategy = SimpleGA(
                num_dims=param_reshaper.total_params,
                popsize=args.popsize,
            )
            es_params = strategy.default_params
            return strategy, es_params, param_reshaper

        def get_cma_strategy(agent):
            """Returns the CMA strategy, es params, and param_reshaper"""
            param_reshaper = ParameterReshaper(agent._state.params)
            strategy = CMA_ES(
                num_dims=param_reshaper.total_params,
                popsize=args.popsize,
                elite_ratio=args.es.elite_ratio,
            )
            es_params = strategy.default_params
            return strategy, es_params, param_reshaper

        def get_openes_strategy(agent):
            """Returns the OpenES strategy, es params, and param_reshaper"""
            param_reshaper = ParameterReshaper(
                agent._state.params, n_devices=args.num_devices
            )
            strategy = OpenES(
                num_dims=param_reshaper.total_params,
                popsize=args.popsize * args.num_devices,
            )
            # Update basic parameters of OpenES strategy
            es_params = strategy.default_params.replace(
                sigma_init=args.es.sigma_init,
                sigma_decay=args.es.sigma_decay,
                sigma_limit=args.es.sigma_limit,
                init_min=args.es.init_min,
                init_max=args.es.init_max,
                clip_min=args.es.clip_min,
                clip_max=args.es.clip_max,
            )

            # Update optimizer-specific parameters of Adam
            es_params = es_params.replace(
                opt_params=es_params.opt_params.replace(
                    lrate_init=args.es.lrate_init,
                    lrate_decay=args.es.lrate_decay,
                    lrate_limit=args.es.lrate_limit,
                    beta_1=args.es.beta_1,
                    beta_2=args.es.beta_2,
                    eps=args.es.eps,
                )
            )
            return strategy, es_params, param_reshaper

        def get_pgpe_strategy(agent):
            """Returns the PGPE strategy, es params, and param_reshaper"""
            param_reshaper = ParameterReshaper(agent._state.params)
            strategy = PGPE(
                num_dims=param_reshaper.total_params,
                popsize=args.popsize,
                elite_ratio=args.es.elite_ratio,
            )
            es_params = strategy.default_params
            return strategy, es_params, param_reshaper

        if algo == "CMA_ES":
            strategy, es_params, param_reshaper = get_cma_strategy(agent1)
        elif algo == "OpenES":
            strategy, es_params, param_reshaper = get_openes_strategy(agent1)
        elif algo == "PGPE":
            strategy, es_params, param_reshaper = get_pgpe_strategy(agent1)
        elif algo == "SimpleGA":
            strategy, es_params, param_reshaper = get_ga_strategy(agent1)

        logger.info(f"Evolution Strategy: {algo}")

        if args.pmap:
            return EvoRunnerPMAP(
                args, strategy, es_params, param_reshaper, save_dir
            )
        else:
            return EvoRunner(
                args, strategy, es_params, param_reshaper, save_dir
            )
    else:
        if (
            args.agent1 == "PPO_memory_pretrained"
            or args.agent1 == "PPO_pretrained"
        ):
<<<<<<< HEAD
            logger.info("Training with Runner")
=======
            logger.info("Training with RunnerPretrained")
>>>>>>> 5b790a66
            return RunnerPretrained(args, save_dir)
        else:
            logger.info("Training with Runner")
            return Runner(args, save_dir)


# flake8: noqa: C901
def agent_setup(args, logger):
    """Set up agent variables."""

    def get_PPO_memory_agent(seed, player_id):
        # dummy environment to get observation and action spec
        if args.env_type == "coin_game":
            dummy_env = CoinGame(
                args.num_envs,
                args.num_steps,
                args.num_steps,
                0,
                args.ppo.with_cnn,
            )
            obs_spec = dummy_env.observation_spec().shape
        else:
            dummy_env = SequentialMatrixGame(
                args.num_envs, args.payoff, args.num_steps
            )
            obs_spec = (dummy_env.observation_spec().num_values,)

        if args.env_type == "meta":
            has_sgd_jit = False
        else:
            has_sgd_jit = True
        ppo_memory_agent = make_gru_agent(
            args,
            obs_spec=obs_spec,
            action_spec=dummy_env.action_spec().num_values,
            seed=seed,
            player_id=player_id,
            has_sgd_jit=has_sgd_jit,
        )
        return ppo_memory_agent

    def get_PPO_agent(seed, player_id):
        # dummy environment to get observation and action spec
        if args.env_type == "coin_game":
            dummy_env = CoinGame(
                args.num_envs,
                args.num_steps,
                args.num_steps,
                0,
                args.ppo.with_cnn,
            )
            obs_spec = dummy_env.observation_spec().shape
        else:
            dummy_env = SequentialMatrixGame(
                args.num_envs, args.payoff, args.num_steps
            )
            obs_spec = (dummy_env.observation_spec().num_values,)

        if args.env_type == "meta":
            has_sgd_jit = False
        else:
            has_sgd_jit = True

        ppo_agent = make_agent(
            args,
            obs_spec=obs_spec,
            action_spec=dummy_env.action_spec().num_values,
            seed=seed,
            player_id=player_id,
            has_sgd_jit=has_sgd_jit,
        )

        return ppo_agent

    def get_PPO_tabular_agent(seed, player_id):
        # dummy environment to get observation and action spec
        if args.env_type == "coin_game":
            dummy_env = CoinGame(
                args.num_envs,
                args.num_steps,
                args.num_steps,
                0,
                False,
            )
            obs_spec = dummy_env.observation_spec().shape
        else:
            raise NotImplementedError(
                "PPO Tabular agent only works on Coin Game."
            )

        if args.env_type == "meta":
            has_sgd_jit = False
        else:
            has_sgd_jit = True

        ppo_agent = make_agent(
            args,
            obs_spec=obs_spec,
            action_spec=dummy_env.action_spec().num_values,
            seed=seed,
            player_id=player_id,
            has_sgd_jit=has_sgd_jit,
            tabular=True,
        )

        return ppo_agent

    def get_hyper_agent(seed, player_id):
        dummy_env = InfiniteMatrixGame(
            args.num_envs,
            args.payoff,
            args.num_steps,
            args.env_discount,
            args.seed,
        )

        hyper_agent = make_hyper(
            args,
            obs_spec=(dummy_env.observation_spec().num_values,),
            action_spec=dummy_env.action_spec().shape[1],
            seed=seed,
            player_id=player_id,
        )
        return hyper_agent

    def get_naive_pg(seed, player_id):
        if args.env_type == "coin_game":
            dummy_env = CoinGame(
                args.num_envs,
                args.num_steps,
                args.num_steps,
                0,
                args.ppo.with_cnn,
            )
            obs_spec = dummy_env.observation_spec().shape
        else:
            dummy_env = SequentialMatrixGame(
                args.num_envs, args.payoff, args.num_steps
            )
            obs_spec = (dummy_env.observation_spec().num_values,)

        naive_agent = make_naive_pg(
            args,
            obs_spec=obs_spec,
            action_spec=dummy_env.action_spec().num_values,
            seed=seed,
            player_id=player_id,
        )
        return naive_agent

    def get_naive_learner(seed, player_id):
        dummy_env = InfiniteMatrixGame(
            args.num_envs,
            args.payoff,
            args.num_steps,
            args.env_discount,
            args.seed,
        )

        agent = NaiveExact(
            action_dim=dummy_env.action_spec().shape[1],
            env=dummy_env,
            lr=args.naive.lr,
            seed=seed,
            player_id=player_id,
        )
        return agent

    def get_random_agent(seed, player_id):
        if args.env_type == "coin_game":
            num_actions = (
                CoinGame(
                    args.num_envs,
                    args.num_steps,
                    args.num_steps,
                    0,
                    args.ppo.with_cnn,
                )
                .action_spec()
                .num_values
            )
        else:
            num_actions = (
                SequentialMatrixGame(
                    args.num_envs, args.payoff, args.num_steps
                )
                .action_spec()
                .num_values
            )

        random_agent = Random(num_actions, args.num_envs)
        random_agent.player_id = player_id
        return random_agent

    # flake8: noqa: C901
    def get_stay_agent(seed, player_id):
        if args.env_type == "coin_game":
            num_actions = (
                CoinGame(
                    args.num_envs,
                    args.num_steps,
                    args.num_steps,
                    0,
                    args.ppo.with_cnn,
                )
                .action_spec()
                .num_values
            )
        else:
            num_actions = (
                SequentialMatrixGame(
                    args.num_envs, args.payoff, args.num_steps
                )
                .action_spec()
                .num_values
            )

        agent = Stay(num_actions)
        agent.player_id = player_id
        return agent

    def get_PPO_tabular_agent(seed, player_id):
        # dummy environment to get observation and action spec
        if args.env_type == "coin_game":
            dummy_env = CoinGame(
                args.num_envs,
                args.num_steps,
                args.num_steps,
                0,
                False,
            )
            obs_spec = dummy_env.observation_spec().shape
        else:
            raise NotImplementedError(
                "PPO Tabular agent only works on Coin Game."
            )

        if args.env_type == "meta":
            has_sgd_jit = False
        else:
            has_sgd_jit = True

        ppo_agent = make_agent(
            args,
            obs_spec=obs_spec,
            action_spec=dummy_env.action_spec().num_values,
            seed=seed,
            player_id=player_id,
            has_sgd_jit=True,
            tabular=True,
        )

        return ppo_agent

    strategies = {
        "TitForTat": partial(TitForTat, args.num_envs),
        "Defect": partial(Defect, args.num_envs),
        "Altruistic": partial(Altruistic, args.num_envs),
        "Human": Human,
        "Random": get_random_agent,
        "Stay": get_stay_agent,
        "Grim": partial(GrimTrigger, args.num_envs),
        "GoodGreedy": partial(GoodGreedy, args.num_envs),
        "EvilGreedy": partial(EvilGreedy, args.num_envs),
        "PPO": get_PPO_agent,
        "PPO_pretrained": get_PPO_agent,
        "PPO_memory": get_PPO_memory_agent,
<<<<<<< HEAD
        "PPO_pretrained": get_PPO_agent,
=======
>>>>>>> 5b790a66
        "PPO_memory_pretrained": get_PPO_memory_agent,
        "Naive": get_naive_pg,
        "Tabular": get_PPO_tabular_agent,
        # HyperNetworks
        "Hyper": get_hyper_agent,
        "NaiveEx": get_naive_learner,
        "HyperAltruistic": partial(HyperAltruistic, args.num_envs),
        "HyperDefect": partial(HyperDefect, args.num_envs),
        "HyperTFT": partial(HyperTFT, args.num_envs),
    }

    assert args.agent1 in strategies
    assert args.agent2 in strategies

    num_agents = 2
    seeds = [seed for seed in range(args.seed, args.seed + num_agents)]
    # Create Player IDs by normalizing seeds to 1, 2 respectively
    pids = [
        seed % seed + i if seed != 0 else 1
        for seed, i in zip(seeds, range(1, num_agents + 1))
    ]
    agent_0 = strategies[args.agent1](seeds[0], pids[0])  # player 1
    agent_1 = strategies[args.agent2](seeds[1], pids[1])  # player 2

    if args.agent1 == "PPO_memory":
        if not args.ppo.with_memory:
            raise ValueError("Can't use PPO_memory but set ppo.memory=False")
    if args.agent1 == "PPO":
        if args.ppo.with_memory:
            raise ValueError(
                "Can't use ppo.memory=False but set agent=PPO_memory"
            )

    if args.agent1 in ["PPO", "PPO_memory"] and args.ppo.with_cnn:
        logger.info(f"PPO with CNN: {args.ppo.with_cnn}")
    logger.info(f"Agent Pair: {args.agent1} | {args.agent2}")
    logger.info(f"Agent seeds: {seeds[0]} | {seeds[1]}")

    if args.evo and not args.eval:
        logger.info("Using EvolutionaryLearners")
        return EvolutionaryLearners([agent_0, agent_1], args)
    return IndependentLearners([agent_0, agent_1], args)


def watcher_setup(args, logger):
    """Set up watcher variables."""

    def ppo_log(agent):
        losses = losses_ppo(agent)
        if not args.env_type == "coin_game":
            if args.ppo.with_memory:
                policy = policy_logger_ppo_with_memory(agent)
            else:
                policy = policy_logger_ppo(agent)
                value = value_logger_ppo(agent)
                losses.update(value)
            losses.update(policy)
        if args.wandb.log:
            wandb.log(losses)
        return

    def dumb_log(agent, *args):
        return

    def hyper_log(agent):
        losses = losses_ppo(agent)
        policy = logger_hyper(agent)
        losses.update(policy)
        if args.wandb.log:
            wandb.log(losses)
        return

    def naive_logger(agent):
        losses = losses_naive(agent)
        policy = logger_naive(agent)
        losses.update(policy)
        if args.wandb.log:
            wandb.log(losses)
        return

    def naive_pg_log(agent):
        losses = naive_pg_losses(agent)
        if not args.env_type == "coin_game":
            policy = policy_logger_ppo(agent)
            value = value_logger_ppo(agent)
            losses.update(value)
            losses.update(policy)
        if args.wandb.log:
            wandb.log(losses)
        return

    strategies = {
        "TitForTat": dumb_log,
        "Defect": dumb_log,
        "Altruistic": dumb_log,
        "Human": dumb_log,
        "Random": dumb_log,
        "Stay": dumb_log,
        "Grim": dumb_log,
        "GoodGreedy": dumb_log,
        "EvilGreedy": dumb_log,
        "PPO": ppo_log,
        "PPO_memory": ppo_log,
        "PPO_pretrained": ppo_log,
        "PPO_memory_pretrained": ppo_log,
        "Naive": naive_pg_log,
        "Hyper": hyper_log,
        "NaiveEx": naive_logger,
        "HyperAltruistic": dumb_log,
        "HyperDefect": dumb_log,
        "HyperTFT": dumb_log,
        "Tabular": ppo_log,
    }

    assert args.agent1 in strategies
    assert args.agent2 in strategies

    agent_0_log = strategies[args.agent1]
    agent_1_log = strategies[args.agent2]

    return [agent_0_log, agent_1_log]


@hydra.main(config_path="conf", config_name="config")
def main(args):
    """Set up main."""
    logger = logging.getLogger()
    with Section("Global setup", logger=logger):
        save_dir = global_setup(args)

    with Section("Env setup", logger=logger):
        train_env, test_env = env_setup(args, logger)

    with Section("Agent setup", logger=logger):
        agent_pair = agent_setup(args, logger)

    with Section("Watcher setup", logger=logger):
        watchers = watcher_setup(args, logger)

    with Section("Runner setup", logger=logger):
        runner = runner_setup(args, agent_pair, save_dir, logger)

    if not args.wandb.log:
        watchers = False

    # If evaluating, pass in the number of seeds you want to evaluate over
    if args.eval:
        runner.eval_loop(train_env, agent_pair, args.num_seeds, watchers)

    # If training, get the number of iterations to run
    else:
        if args.evo:
            num_iters = args.num_generations  # number of generations
        else:
            num_iters = int(
                args.total_timesteps / args.num_steps
            )  # number of episodes
            print(f"Number of episodes: {num_iters}")
        runner.train_loop(train_env, agent_pair, num_iters, watchers)


if __name__ == "__main__":
    main()<|MERGE_RESOLUTION|>--- conflicted
+++ resolved
@@ -294,11 +294,7 @@
             args.agent1 == "PPO_memory_pretrained"
             or args.agent1 == "PPO_pretrained"
         ):
-<<<<<<< HEAD
             logger.info("Training with Runner")
-=======
-            logger.info("Training with RunnerPretrained")
->>>>>>> 5b790a66
             return RunnerPretrained(args, save_dir)
         else:
             logger.info("Training with Runner")
@@ -566,10 +562,6 @@
         "PPO": get_PPO_agent,
         "PPO_pretrained": get_PPO_agent,
         "PPO_memory": get_PPO_memory_agent,
-<<<<<<< HEAD
-        "PPO_pretrained": get_PPO_agent,
-=======
->>>>>>> 5b790a66
         "PPO_memory_pretrained": get_PPO_memory_agent,
         "Naive": get_naive_pg,
         "Tabular": get_PPO_tabular_agent,
