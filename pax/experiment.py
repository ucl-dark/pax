--- conflicted
+++ resolved
@@ -308,11 +308,7 @@
         return IPDITMEvalRunner(agents, env, save_dir, args)
 
     if args.runner in ["evo", "evo_mixed_lr", "evo_hardstop", "evo_mixed_payoff", "evo_mixed_ipd_payoff",
-<<<<<<< HEAD
-    "evo_mixed_payoff_gen", "evo_mixed_payoff_input", "evo_mixed_payoff_pred", "evo_scanned", "evo_mixed_payoff_only_opp"]:
-=======
-    "evo_mixed_payoff_gen", "evo_mixed_payoff_input", "evo_mixed_payoff_pred", "evo_scanned", "multishaper_evo"]:
->>>>>>> 88e347d5
+    "evo_mixed_payoff_gen", "evo_mixed_payoff_input", "evo_mixed_payoff_pred", "evo_scanned", "evo_mixed_payoff_only_opp", "multishaper_evo"]:
         agent1, _ = agents
         algo = args.es.algo
         strategies = {"CMA_ES", "OpenES", "PGPE", "SimpleGA"}
@@ -869,11 +865,7 @@
     print(f"Number of Training Iterations: {args.num_iters}")
 
     if args.runner in ["evo", "evo_mixed_lr", "evo_hardstop", "evo_mixed_payoff", "evo_mixed_ipd_payoff",
-<<<<<<< HEAD
-    "evo_mixed_payoff_gen", "evo_mixed_payoff_input", "evo_mixed_payoff_pred", "evo_scanned", "evo_mixed_payoff_only_opp"]:
-=======
-    "evo_mixed_payoff_gen", "evo_mixed_payoff_input", "evo_mixed_payoff_pred", "evo_scanned", "multishaper_evo"]:
->>>>>>> 88e347d5
+    "evo_mixed_payoff_gen", "evo_mixed_payoff_input", "evo_mixed_payoff_pred", "evo_scanned", "evo_mixed_payoff_only_opp", "multishaper_evo"]:
         print(f"Running {args.runner}")
 
         runner.run_loop(env_params, agent_pair, args.num_iters, watchers)
