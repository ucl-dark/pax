--- conflicted
+++ resolved
@@ -1,12 +1,7 @@
 # Adapted from https://github.com/deepmind/acme/blob/master/acme/agents/jax/ppo/learning.py
 
-<<<<<<< HEAD
-from re import T
-from typing import Any, Mapping, NamedTuple, Tuple, Dict
-=======
 from functools import partial
 from typing import Any, Dict, Mapping, NamedTuple, Tuple
->>>>>>> 59467e8c
 
 import haiku as hk
 import jax
@@ -40,12 +35,8 @@
     opt_state: optax.GradientTransformation
     random_key: jnp.ndarray
     timesteps: int
-<<<<<<< HEAD
-    # extras: Mapping[str, jnp.ndarray]
-=======
     extras: Mapping[str, jnp.ndarray]
     hidden: None
->>>>>>> 59467e8c
 
 
 class Logger:
@@ -91,37 +82,12 @@
                 opt_state=state.opt_state,
                 random_key=key,
                 timesteps=state.timesteps,
-<<<<<<< HEAD
-                # extras=state.extras,
+                extras=state.extras,
+                hidden=None,
             )
             return (
                 actions,
                 state,
-                {"values": values, "log_probs": dist.log_prob(actions)},
-            )
-
-        def rollouts(
-            buffer: TrajectoryBuffer,
-            t: TimeStep,
-            actions: np.array,
-            t_prime: TimeStep,
-            action_extras: Tuple[jnp.array],
-        ) -> None:
-            """Stores rollout in buffer"""
-            buffer.add(
-                t,
-                actions,
-                action_extras["log_probs"],
-                action_extras["values"],
-                t_prime,
-=======
-                extras=state.extras,
-                hidden=None,
-            )
-            return (
-                actions,
-                state,
->>>>>>> 59467e8c
             )
 
         def gae_advantages(
@@ -261,16 +227,6 @@
             # Exclude the last step - it was only used for bootstrapping.
             # The shape is [num_steps, num_envs, ..]
             behavior_values = behavior_values[:-1, :]
-<<<<<<< HEAD
-            # (
-            #     behavior_values,
-            # ) = jax.tree_map(
-            #     lambda x: x[:-1, :],
-            #     (behavior_values),
-            # )
-
-=======
->>>>>>> 59467e8c
             trajectories = Batch(
                 observations=observations,
                 actions=actions,
@@ -385,14 +341,11 @@
                 opt_state=opt_state,
                 random_key=key,
                 timesteps=timesteps,
-<<<<<<< HEAD
-=======
                 extras={
                     "log_probs": jnp.zeros_like(state.extras["log_probs"]),
                     "values": jnp.zeros_like(state.extras["log_probs"]),
                 },
                 hidden=None,
->>>>>>> 59467e8c
             )
 
             return new_state, metrics
@@ -410,15 +363,11 @@
                 opt_state=initial_opt_state,
                 random_key=key,
                 timesteps=0,
-<<<<<<< HEAD
-                # extras={"values": None, "log_probs": None},
-=======
                 extras={
                     "values": jnp.zeros((num_envs)),
                     "log_probs": jnp.zeros((num_envs)),
                 },
                 hidden=None,
->>>>>>> 59467e8c
             )
 
         @jax.jit
@@ -440,8 +389,6 @@
                 t_prime.last(),
                 2 * jnp.ones_like(_value),
                 jnp.zeros_like(_value),
-<<<<<<< HEAD
-=======
             )
 
             # need to add final value here
@@ -452,22 +399,6 @@
             )
             traj_batch = traj_batch._replace(
                 rewards=jnp.concatenate([traj_batch.rewards, _reward], axis=0)
->>>>>>> 59467e8c
-            )
-            traj_batch = traj_batch._replace(
-                dones=jnp.concatenate([traj_batch.dones, _done], axis=0)
-            )
-
-            return traj_batch
-
-            # need to add final value here
-            traj_batch = traj_batch._replace(
-                behavior_values=jnp.concatenate(
-                    [traj_batch.behavior_values, _value], axis=0
-                )
-            )
-            traj_batch = traj_batch._replace(
-                rewards=jnp.concatenate([traj_batch.rewards, _reward], axis=0)
             )
             traj_batch = traj_batch._replace(
                 dones=jnp.concatenate([traj_batch.dones, _done], axis=0)
@@ -478,13 +409,6 @@
         # Initialise training state (parameters, optimiser state, extras).
         self._state = make_initial_state(random_key, obs_spec)
         self.prepare_batch = prepare_batch
-<<<<<<< HEAD
-        # Initialize buffer and sgd
-        self._trajectory_buffer = TrajectoryBuffer(
-            num_envs, num_steps, obs_spec
-        )
-=======
->>>>>>> 59467e8c
         self._sgd_step = sgd_step
 
         # Set up counters and logger
@@ -520,8 +444,6 @@
         )
         return actions
 
-<<<<<<< HEAD
-=======
     def reset_memory(self) -> TrainingState:
         self._state = self._state._replace(
             extras={
@@ -531,26 +453,17 @@
         )
         return self._state
 
->>>>>>> 59467e8c
     def update(
         self,
         traj_batch,
         t_prime: TimeStep,
         state,
     ):
-<<<<<<< HEAD
-        _, _, action_extras = self._policy(
-            state.params, t_prime.observation, state
-        )
-
-        traj_batch = self.prepare_batch(traj_batch, t_prime, action_extras)
-=======
 
         """Update the agent -> only called at the end of a trajectory"""
         _, state = self._policy(state.params, t_prime.observation, state)
 
         traj_batch = self.prepare_batch(traj_batch, t_prime, state.extras)
->>>>>>> 59467e8c
         state, results = self._sgd_step(state, traj_batch)
         self._logger.metrics["sgd_steps"] += (
             self._num_minibatches * self._num_epochs
