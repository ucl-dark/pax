--- conflicted
+++ resolved
@@ -23,10 +23,7 @@
         agent1.batch_reset = jax.jit(
             jax.vmap(agent1.reset_memory, (0, None), 0), static_argnums=1
         )
-<<<<<<< HEAD
-=======
 
->>>>>>> 09d02330
         agent1.batch_policy = jax.jit(
             jax.vmap(agent1._policy, (None, 0, 0), (0, None, 0))
         )
@@ -40,12 +37,9 @@
                 agent2.make_initial_state, (0, None), 0
             )
         agent2.batch_policy = jax.jit(jax.vmap(agent2._policy, 0, 0))
-<<<<<<< HEAD
-=======
         agent2.batch_reset = jax.jit(
             jax.vmap(agent2.reset_memory, (0, None), 0), static_argnums=1
         )
->>>>>>> 09d02330
         agent2.batch_update = jax.jit(jax.vmap(agent2.update, (1, 0, 0, 0), 0))
 
         # init agents
