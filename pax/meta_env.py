from typing import Tuple

import jax
import jax.numpy as jnp
from dm_env import Environment, TimeStep, specs, termination, transition


class MetaFiniteGame:
    def __init__(
        self,
        num_envs: int,
        payoff: list,
        inner_ep_length: int,
        num_steps: int,
    ) -> None:

        self.payoff = jnp.array(payoff)

<<<<<<< HEAD
        def step(a1, a2, state):
            inner_t, outer_t = state
=======
        def step(actions, state):
            inner_t, outer_t = state
            a1, a2 = actions
>>>>>>> e543579a
            inner_t += 1

            cc_p1 = self.payoff[0][0] * (a1 - 1.0) * (a2 - 1.0)
            cc_p2 = self.payoff[0][1] * (a1 - 1.0) * (a2 - 1.0)
            cd_p1 = self.payoff[1][0] * (1.0 - a1) * a2
            cd_p2 = self.payoff[1][1] * (1.0 - a1) * a2
            dc_p1 = self.payoff[2][0] * a1 * (1.0 - a2)
            dc_p2 = self.payoff[2][1] * a1 * (1.0 - a2)
            dd_p1 = self.payoff[3][0] * a1 * a2
            dd_p2 = self.payoff[3][1] * a1 * a2

            r1 = cc_p1 + dc_p1 + cd_p1 + dd_p1
            r2 = cc_p2 + dc_p2 + cd_p2 + dd_p2

            s1 = (
                0 * (1 - a1) * (1 - a2)
                + 1 * (1 - a1) * a2
                + 2 * a1 * (1 - a2)
                + 3 * (a1) * (a2)
            )

            s2 = (
                0 * (1 - a1) * (1 - a2)
                + 1 * a1 * (1 - a2)
                + 2 * (1 - a1) * a2
                + 3 * (a1) * (a2)
            )
            # if first step then return START state.
            done = inner_t % inner_ep_length == 0
<<<<<<< HEAD
            s1 = jax.lax.select(done, jnp.float32(s1), jnp.float32(4.0))
            s2 = jax.lax.select(done, jnp.float32(s2), jnp.float32(4.0))
=======
            s1 = jax.lax.select(done, jnp.float32(4.0), jnp.float32(s1))
            s2 = jax.lax.select(done, jnp.float32(4.0), jnp.float32(s2))
>>>>>>> e543579a

            obs = jax.nn.one_hot(s1, 5), jax.nn.one_hot(s2, 5)
            # done = jax.lax.select(inner_t >= inner_ep_length, 2, 1)

            # out step keeping
            reset_inner = inner_t == inner_ep_length
            inner_t = jax.lax.select(reset_inner, 0.0, inner_t)
            outer_t_new = outer_t + 1
            outer_t = jax.lax.select(reset_inner, outer_t_new, outer_t)

            t1 = TimeStep(1, r1, 0, obs[0])
            t2 = TimeStep(1, r2, 0, obs[1])

            return (t1, t2), (inner_t, outer_t)

<<<<<<< HEAD
        def runner_reset(ndims):
            """Returns the first `TimeStep` of a new episode."""
            state = (0.0, 0.0)
            obs = obs = jax.nn.one_hot(jnp.ones(ndims), 5)
            discount = jnp.zeros(ndims, dtype=int)
            step_type = jnp.zeros(ndims, dtype=int)
            rewards = jnp.zeros(ndims)
            return (
                TimeStep(step_type, rewards, discount, obs),
                TimeStep(step_type, rewards, discount, obs),
            ), state

        self.runner_reset = runner_reset
        self.runner_step = jax.jit(jax.vmap(step, (0, 0, None), (0, None)))
=======
        self.runner_step = jax.jit(jax.vmap(step, (0, None), (0, None)))
>>>>>>> e543579a
        self.num_envs = num_envs
        self.inner_episode_length = inner_ep_length
        self.num_trials = int(num_steps / inner_ep_length)
        self.episode_length = num_steps
<<<<<<< HEAD
        self.state = (0, 0)
=======
        self.state = (0.0, 0.0)
>>>>>>> e543579a
        self._reset_next_step = True

    def step(self, actions):
        if self._reset_next_step:
            return self.reset()

<<<<<<< HEAD
        output, self.state = self.runner_step(
            actions[0], actions[1], self.state
        )
=======
        output, self.state = self.runner_step(actions, self.state)
>>>>>>> e543579a
        if self.state[1] == self.num_trials:
            self._reset_next_step = True
            output = (
                TimeStep(
                    2 * jnp.ones(self.num_envs),
                    output[0].reward,
<<<<<<< HEAD
                    0,
=======
                    4,
>>>>>>> e543579a
                    output[0].observation,
                ),
                TimeStep(
                    2 * jnp.ones(self.num_envs),
                    output[1].reward,
<<<<<<< HEAD
                    0,
=======
                    4,
>>>>>>> e543579a
                    output[1].observation,
                ),
            )
        return output

    def observation_spec(self) -> specs.DiscreteArray:
        """Returns the observation spec."""
        return specs.DiscreteArray(num_values=5, name="previous turn")

    def action_spec(self) -> specs.DiscreteArray:
        """Returns the action spec."""
        return specs.DiscreteArray(dtype=int, num_values=2, name="action")

    def reset(self) -> Tuple[TimeStep, TimeStep]:
        """Returns the first `TimeStep` of a new episode."""
<<<<<<< HEAD
        t, self.state = self.runner_reset(self.num_envs)
        self._reset_next_step = False
        return t
=======
        self.state = (0.0, 0.0)
        self._reset_next_step = False
        obs = jax.nn.one_hot(4 * jnp.ones(self.num_envs), 5)
        discount = jnp.zeros(self.num_envs, dtype=int)
        step_type = jnp.zeros(self.num_envs, dtype=int)
        return TimeStep(
            step_type, jnp.zeros(self.num_envs), discount, obs
        ), TimeStep(step_type, jnp.zeros(self.num_envs), discount, obs)
>>>>>>> e543579a


class InfiniteMatrixGame(Environment):
    def __init__(
        self,
        num_envs: int,
        payoff: list,
        episode_length: int,
        gamma: float,
        seed: int,
    ) -> None:
        self.payoff = jnp.array(payoff)
        payout_mat_1 = jnp.array([[r[0] for r in self.payoff]])
        payout_mat_2 = jnp.array([[r[1] for r in self.payoff]])

        def _step(theta1, theta2):
            theta1, theta2 = jax.nn.sigmoid(theta1), jax.nn.sigmoid(theta2)
            obs1 = jnp.concatenate([theta1, theta2])
            obs2 = jnp.concatenate([theta2, theta1])

            _th2 = jnp.array(
                [theta2[0], theta2[2], theta2[1], theta2[3], theta2[4]]
            )

            p_1_0 = theta1[4:5]
            p_2_0 = _th2[4:5]
            p = jnp.concatenate(
                [
                    p_1_0 * p_2_0,
                    p_1_0 * (1 - p_2_0),
                    (1 - p_1_0) * p_2_0,
                    (1 - p_1_0) * (1 - p_2_0),
                ]
            )
            p_1 = jnp.reshape(theta1[0:4], (4, 1))
            p_2 = jnp.reshape(_th2[0:4], (4, 1))
            P = jnp.concatenate(
                [
                    p_1 * p_2,
                    p_1 * (1 - p_2),
                    (1 - p_1) * p_2,
                    (1 - p_1) * (1 - p_2),
                ],
                axis=1,
            )
            M = jnp.matmul(p, jnp.linalg.inv(jnp.eye(4) - gamma * P))
            L_1 = jnp.matmul(M, jnp.reshape(payout_mat_1, (4, 1)))
            L_2 = jnp.matmul(M, jnp.reshape(payout_mat_2, (4, 1)))
            return L_1.sum(), L_2.sum(), obs1, obs2, M

        def _loss(theta1, theta2):
            theta1 = jax.nn.sigmoid(theta1)
            _th2 = jnp.array(
                [theta2[0], theta2[2], theta2[1], theta2[3], theta2[4]]
            )

            p_1_0 = theta1[4:5]
            p_2_0 = _th2[4:5]
            p = jnp.concatenate(
                [
                    p_1_0 * p_2_0,
                    p_1_0 * (1 - p_2_0),
                    (1 - p_1_0) * p_2_0,
                    (1 - p_1_0) * (1 - p_2_0),
                ]
            )
            p_1 = jnp.reshape(theta1[0:4], (4, 1))
            p_2 = jnp.reshape(_th2[0:4], (4, 1))
            P = jnp.concatenate(
                [
                    p_1 * p_2,
                    p_1 * (1 - p_2),
                    (1 - p_1) * p_2,
                    (1 - p_1) * (1 - p_2),
                ],
                axis=1,
            )
            M = jnp.matmul(p, jnp.linalg.inv(jnp.eye(4) - gamma * P))
            L_1 = jnp.matmul(M, jnp.reshape(payout_mat_1, (4, 1)))
            return L_1.sum(), M

        self._jit_step = jax.jit(jax.vmap(_step))
        self.grad = jax.jit(jax.vmap(jax.value_and_grad(_loss, has_aux=True)))
        self.gamma = gamma

        self.num_envs = num_envs
        self.episode_length = episode_length
        self.key = jax.random.PRNGKey(seed=seed)
        self._num_steps = 0
        self._reset_next_step = True

        # Dummy variables to work with meta_runner
        self.state = (0.0, 0.0)
        self.num_trials = 1
        self.inner_episode_length = episode_length

    def step(
        self, actions: Tuple[jnp.ndarray, jnp.ndarray]
    ) -> Tuple[TimeStep, TimeStep]:
        """
        takes a tuple of batched policies and produce value functions from infinite game
        policy of form [B, 5]
        """
        if self._reset_next_step:
            return self.reset()

        action_1, action_2 = actions
        self._num_steps += 1
        assert action_1.shape == action_2.shape
        assert action_1.shape == (self.num_envs, 5)

        r1, r2, obs1, obs2, _ = self._jit_step(
            action_1,
            action_2,
        )
        r1, r2 = (1 - self.gamma) * r1, (1 - self.gamma) * r2

        if self._num_steps == self.episode_length:
            self._reset_next_step = True
            return termination(reward=r1, observation=obs1), termination(
                reward=r2, observation=obs2
            )
        return transition(reward=r1, observation=obs1), transition(
            reward=r2, observation=obs2
        )

    def runner_step(
        self,
        actions: Tuple[jnp.ndarray, jnp.ndarray],
        env_state: Tuple[float, float],
    ) -> Tuple[Tuple[TimeStep, TimeStep], Tuple[float, float]]:

        r1, r2, obs1, obs2, _ = self._jit_step(
            actions[0],
            actions[1],
        )
        r1, r2 = (1 - self.gamma) * r1, (1 - self.gamma) * r2
        return (
            transition(reward=r1, observation=obs1),
            transition(reward=r2, observation=obs2),
        ), env_state

    def observation_spec(self) -> specs.DiscreteArray:
        """Returns the observation spec."""
        return specs.DiscreteArray(num_values=10, name="previous policy")

    def action_spec(self) -> specs.DiscreteArray:
        """Returns the action spec."""
        return specs.BoundedArray(
            shape=(self.num_envs, 5),
            minimum=0,
            maximum=1,
            name="action",
            dtype=float,
        )

    def reset(self) -> Tuple[TimeStep, TimeStep]:
        """Returns the first `TimeStep` of a new episode."""
        self._reset_next_step = False
        self._num_steps = 0
        self.key, _ = jax.random.split(self.key)
        obs = jax.nn.sigmoid(jax.random.uniform(self.key, (self.num_envs, 10)))
        return TimeStep(0, jnp.zeros(self.num_envs), 0.0, obs), TimeStep(
            0, jnp.zeros(self.num_envs), 0.0, obs
        )<|MERGE_RESOLUTION|>--- conflicted
+++ resolved
@@ -16,14 +16,9 @@
 
         self.payoff = jnp.array(payoff)
 
-<<<<<<< HEAD
-        def step(a1, a2, state):
-            inner_t, outer_t = state
-=======
         def step(actions, state):
             inner_t, outer_t = state
             a1, a2 = actions
->>>>>>> e543579a
             inner_t += 1
 
             cc_p1 = self.payoff[0][0] * (a1 - 1.0) * (a2 - 1.0)
@@ -53,13 +48,8 @@
             )
             # if first step then return START state.
             done = inner_t % inner_ep_length == 0
-<<<<<<< HEAD
-            s1 = jax.lax.select(done, jnp.float32(s1), jnp.float32(4.0))
-            s2 = jax.lax.select(done, jnp.float32(s2), jnp.float32(4.0))
-=======
             s1 = jax.lax.select(done, jnp.float32(4.0), jnp.float32(s1))
             s2 = jax.lax.select(done, jnp.float32(4.0), jnp.float32(s2))
->>>>>>> e543579a
 
             obs = jax.nn.one_hot(s1, 5), jax.nn.one_hot(s2, 5)
             # done = jax.lax.select(inner_t >= inner_ep_length, 2, 1)
@@ -75,11 +65,10 @@
 
             return (t1, t2), (inner_t, outer_t)
 
-<<<<<<< HEAD
         def runner_reset(ndims):
             """Returns the first `TimeStep` of a new episode."""
             state = (0.0, 0.0)
-            obs = obs = jax.nn.one_hot(jnp.ones(ndims), 5)
+            obs = obs = jax.nn.one_hot(4 * jnp.ones(ndims), 5)
             discount = jnp.zeros(ndims, dtype=int)
             step_type = jnp.zeros(ndims, dtype=int)
             rewards = jnp.zeros(ndims)
@@ -88,54 +77,33 @@
                 TimeStep(step_type, rewards, discount, obs),
             ), state
 
+        self.runner_step = jax.jit(jax.vmap(step, (0, None), (0, None)))
         self.runner_reset = runner_reset
-        self.runner_step = jax.jit(jax.vmap(step, (0, 0, None), (0, None)))
-=======
-        self.runner_step = jax.jit(jax.vmap(step, (0, None), (0, None)))
->>>>>>> e543579a
         self.num_envs = num_envs
         self.inner_episode_length = inner_ep_length
         self.num_trials = int(num_steps / inner_ep_length)
         self.episode_length = num_steps
-<<<<<<< HEAD
-        self.state = (0, 0)
-=======
         self.state = (0.0, 0.0)
->>>>>>> e543579a
         self._reset_next_step = True
 
     def step(self, actions):
         if self._reset_next_step:
             return self.reset()
 
-<<<<<<< HEAD
-        output, self.state = self.runner_step(
-            actions[0], actions[1], self.state
-        )
-=======
         output, self.state = self.runner_step(actions, self.state)
->>>>>>> e543579a
         if self.state[1] == self.num_trials:
             self._reset_next_step = True
             output = (
                 TimeStep(
                     2 * jnp.ones(self.num_envs),
                     output[0].reward,
-<<<<<<< HEAD
-                    0,
-=======
                     4,
->>>>>>> e543579a
                     output[0].observation,
                 ),
                 TimeStep(
                     2 * jnp.ones(self.num_envs),
                     output[1].reward,
-<<<<<<< HEAD
-                    0,
-=======
                     4,
->>>>>>> e543579a
                     output[1].observation,
                 ),
             )
@@ -151,20 +119,9 @@
 
     def reset(self) -> Tuple[TimeStep, TimeStep]:
         """Returns the first `TimeStep` of a new episode."""
-<<<<<<< HEAD
         t, self.state = self.runner_reset(self.num_envs)
         self._reset_next_step = False
         return t
-=======
-        self.state = (0.0, 0.0)
-        self._reset_next_step = False
-        obs = jax.nn.one_hot(4 * jnp.ones(self.num_envs), 5)
-        discount = jnp.zeros(self.num_envs, dtype=int)
-        step_type = jnp.zeros(self.num_envs, dtype=int)
-        return TimeStep(
-            step_type, jnp.zeros(self.num_envs), discount, obs
-        ), TimeStep(step_type, jnp.zeros(self.num_envs), discount, obs)
->>>>>>> e543579a
 
 
 class InfiniteMatrixGame(Environment):
