# Adapted from https://github.com/deepmind/acme/blob/master/acme/agents/jax/ppo/learning.py

from typing import Any, Dict, NamedTuple, Tuple

import haiku as hk
import jax
import jax.numpy as jnp
import optax
from dm_env import TimeStep

from pax import utils
from pax.naive.network import make_network
from pax.utils import MemoryState, TrainingState, get_advantages


class Batch(NamedTuple):
    """A batch of data; all shapes are expected to be [B, ...]."""

    observations: jnp.ndarray
    actions: jnp.ndarray
    advantages: jnp.ndarray

    # Target value estimate used to bootstrap the value function.
    target_values: jnp.ndarray

    # Value estimate and action log-prob at behavior time.
    behavior_values: jnp.ndarray
    behavior_log_probs: jnp.ndarray


class Logger:
    metrics: dict


class NaiveLearner:
    """A simple naive learner agent using JAX
    This agent has a few variations on the original naive learner from LOLA (Foerster 2017, et al)
    Notably:
    - LOLA uses a baseline for variance reduction; ours uses generalized advantages estimation
    """

    def __init__(
        self,
        network: NamedTuple,
        optimizer: optax.GradientTransformation,
        random_key: jnp.ndarray,
        obs_spec: Tuple,
        num_envs: int = 4,
        num_steps: int = 500,
        num_minibatches: int = 16,
        num_epochs: int = 4,
        gamma: float = 0.99,
        gae_lambda: float = 0.95,
    ):
        @jax.jit
        def policy(
            state: TrainingState, observation: TimeStep, mem: MemoryState
        ):
            """Agent policy to select actions and calculate agent specific information"""
            key, subkey = jax.random.split(state.random_key)
            dist, values = network.apply(state.params, observation)
            actions = dist.sample(seed=subkey)
            mem.extras["values"] = values
            mem.extras["log_probs"] = dist.log_prob(actions)
            mem = mem._replace(extras=mem.extras)
            state = state._replace(random_key=key)
            return (actions, state, mem)

        @jax.jit
        def prepare_batch(
            traj_batch: NamedTuple, t_prime: TimeStep, action_extras: dict
        ):
            # Rollouts complete -> Training begins
            # Add an additional rollout step for advantage calculation
            print(t_prime.last().shape)
            print(action_extras["values"].shape)
            _value = jax.lax.select(
                t_prime.last(),
                jnp.zeros_like(action_extras["values"]),
                action_extras["values"],
            )

            _done = jax.lax.select(
                t_prime.last(),
                2 * jnp.ones_like(_value),
                jnp.zeros_like(_value),
            )
            _value = jax.lax.expand_dims(_value, [0])
            _reward = jax.lax.expand_dims(t_prime.reward, [0])
            _done = jax.lax.expand_dims(_done, [0])
            # need to add final value here
            traj_batch = traj_batch._replace(
                behavior_values=jnp.concatenate(
                    [traj_batch.behavior_values, _value], axis=0
                )
            )
            traj_batch = traj_batch._replace(
                rewards=jnp.concatenate([traj_batch.rewards, _reward], axis=0)
            )
            traj_batch = traj_batch._replace(
                dones=jnp.concatenate([traj_batch.dones, _done], axis=0)
            )

            return traj_batch

        @jax.jit
        def gae_advantages(
            rewards: jnp.ndarray, values: jnp.ndarray, dones: jnp.ndarray
        ) -> jnp.ndarray:
            """Calculates the gae advantages from a sequence. Note that the
            arguments are of length = rollout length + 1"""
            # Only need up to the rollout length
            # num_steps x num_envs x
            rewards = rewards[:-1]
            dones = dones[:-1]

            # 'Zero out' the terminated states
            discounts = gamma * jnp.where(dones < 2, 1, 0)

            reverse_batch = (
                jnp.flip(values[:-1], axis=0),
                jnp.flip(rewards, axis=0),
                jnp.flip(discounts, axis=0),
            )

            _, advantages = jax.lax.scan(
                get_advantages,
                (
                    jnp.zeros_like(values[-1]),
                    values[-1],
                    jnp.ones_like(values[-1]) * gae_lambda,
                ),
                reverse_batch,
            )

            advantages = jnp.flip(advantages, axis=0)
            target_values = values[:-1] + advantages  # Q-value estimates
            target_values = jax.lax.stop_gradient(target_values)
            return advantages, target_values

        def loss(
            params: hk.Params,
            timesteps: int,
            observations: jnp.ndarray,
            actions: jnp.array,
            behavior_log_probs: jnp.array,
            target_values: jnp.array,
            advantages: jnp.array,
            behavior_values: jnp.array,
        ):
            """Surrogate loss using clipped probability ratios."""
            distribution, values = network.apply(params, observations)
            log_prob = distribution.log_prob(actions)

            # ACTOR
            # Importance sampling weights: current policy / behavior policy.
            rhos = jnp.exp(log_prob - behavior_log_probs)
            # rhos = log_prob
            policy_loss = -jnp.mean(rhos * advantages)

            # CRITIC
            value_loss = jnp.mean((target_values - values) ** 2)
            total_loss = policy_loss + value_loss

            return total_loss, {
                "loss_total": total_loss,
                "loss_policy": policy_loss,
                "loss_value": value_loss,
            }

        @jax.jit
        def sgd_step(
            state: TrainingState, sample: NamedTuple
        ) -> Tuple[TrainingState, Dict[str, jnp.ndarray]]:
            """Performs a minibatch SGD step, returning new state and metrics."""

            # Extract data
            (
                observations,
                actions,
                rewards,
                behavior_log_probs,
                behavior_values,
                dones,
            ) = (
                sample.observations,
                sample.actions,
                sample.rewards,
                sample.behavior_log_probs,
                sample.behavior_values,
                sample.dones,
            )

            # vmap
            advantages, target_values = gae_advantages(
                rewards=rewards, values=behavior_values, dones=dones
            )

            behavior_values = behavior_values[:-1, :]

            trajectories = Batch(
                observations=observations,
                actions=actions,
                advantages=advantages,
                behavior_log_probs=behavior_log_probs,
                target_values=target_values,
                behavior_values=behavior_values,
            )

            # # Concatenate all trajectories. Reshape from [num_envs, num_steps, ..]
            # # to [num_envs * num_steps,..]
            assert len(target_values.shape) > 1
            num_envs = target_values.shape[1]
            num_steps = target_values.shape[0]
            batch_size = num_envs * num_steps
            assert batch_size % num_minibatches == 0, (
                "Num minibatches must divide batch size. Got batch_size={}"
                " num_minibatches={}."
            ).format(batch_size, num_minibatches)

            batch = jax.tree_map(
                lambda x: x.reshape((batch_size,) + x.shape[2:]), trajectories
            )

            # Compute gradients.
            grad_fn = jax.jit(jax.grad(loss, has_aux=True))

            @jax.jit
            def model_update_minibatch(
                carry: Tuple[hk.Params, optax.OptState, int],
                minibatch: Batch,
            ) -> Tuple[
                Tuple[hk.Params, optax.OptState, int], Dict[str, jnp.ndarray]
            ]:
                """Performs model update for a single minibatch."""
                params, opt_state, timesteps = carry
                # Normalize advantages at the minibatch level before using them.
                advantages = (
                    minibatch.advantages
                    - jnp.mean(minibatch.advantages, axis=0)
                ) / (jnp.std(minibatch.advantages, axis=0) + 1e-8)
                gradients, metrics = grad_fn(
                    params,
                    timesteps,
                    minibatch.observations,
                    minibatch.actions,
                    minibatch.behavior_log_probs,
                    minibatch.target_values,
                    advantages,
                    minibatch.behavior_values,
                )

                # Apply updates
                updates, opt_state = optimizer.update(gradients, opt_state)
                params = optax.apply_updates(params, updates)

                metrics["norm_grad"] = optax.global_norm(gradients)
                metrics["norm_updates"] = optax.global_norm(updates)
                return (params, opt_state, timesteps), metrics

            @jax.jit
            def model_update_epoch(
                carry: Tuple[
                    jnp.ndarray, hk.Params, optax.OptState, int, Batch
                ],
                unused_t: Tuple[()],
            ) -> Tuple[
                Tuple[jnp.ndarray, hk.Params, optax.OptState, Batch],
                Dict[str, jnp.ndarray],
            ]:
                """Performs model updates based on one epoch of data."""
                key, params, opt_state, timesteps, batch = carry
                key, subkey = jax.random.split(key)
                permutation = jax.random.permutation(subkey, batch_size)
                shuffled_batch = jax.tree_map(
                    lambda x: jnp.take(x, permutation, axis=0), batch
                )
                minibatches = jax.tree_map(
                    lambda x: jnp.reshape(
                        x, [num_minibatches, -1] + list(x.shape[1:])
                    ),
                    shuffled_batch,
                )

                (params, opt_state, timesteps), metrics = jax.lax.scan(
                    model_update_minibatch,
                    (params, opt_state, timesteps),
                    minibatches,
                    length=num_minibatches,
                )
                return (key, params, opt_state, timesteps, batch), metrics

            params = state.params
            opt_state = state.opt_state
            timesteps = state.timesteps

            # Repeat training for the given number of epoch, taking a random
            # permutation for every epoch.
            # signature is scan(function, carry, tuple to iterate over, length)
            (key, params, opt_state, timesteps, _), metrics = jax.lax.scan(
                model_update_epoch,
                (state.random_key, params, opt_state, timesteps, batch),
                (),
                length=num_epochs,
            )

            metrics = jax.tree_map(jnp.mean, metrics)
            metrics["rewards_mean"] = jnp.mean(
                jnp.abs(jnp.mean(rewards, axis=(0, 1)))
            )
            metrics["rewards_std"] = jnp.std(rewards, axis=(0, 1))

            new_state = TrainingState(
                params=params,
                opt_state=opt_state,
                random_key=key,
                timesteps=timesteps + batch_size,
            )

            new_memory = MemoryState(
<<<<<<< HEAD
                hidden=None,
=======
>>>>>>> 09d02330
                extras={
                    "log_probs": jnp.zeros(self._num_envs),
                    "values": jnp.zeros(self._num_envs),
                },
<<<<<<< HEAD
=======
                hidden=jnp.zeros((num_envs, 1)),  # None earlier
>>>>>>> 09d02330
            )

            return new_state, new_memory, metrics

        def make_initial_state(key: Any, hidden: jnp.array) -> TrainingState:
            """Initialises the training state (parameters and optimiser state)."""
            key, subkey = jax.random.split(key)
            dummy_obs = jnp.zeros(shape=obs_spec)
            dummy_obs = utils.add_batch_dim(dummy_obs)
            initial_params = network.init(subkey, dummy_obs)
            initial_opt_state = optimizer.init(initial_params)
            return TrainingState(
                params=initial_params,
                opt_state=initial_opt_state,
                random_key=key,
                timesteps=0,
            ), MemoryState(
                extras={
                    "values": jnp.zeros(num_envs),
                    "log_probs": jnp.zeros(num_envs),
                },
                hidden=jnp.zeros((num_envs, 1)),
            )

        # Initialise training state (parameters, optimiser state, extras).
        self.make_initial_state = make_initial_state
        self._state, self._mem = make_initial_state(random_key, None)
        self.make_initial_state = make_initial_state
        self._prepare_batch = jax.jit(prepare_batch)

        # Initialize sgd
        self._sgd_step = sgd_step

        # Set up counters and logger
        self._logger = Logger()
        self._total_steps = 0
        self._until_sgd = 0
        self._logger.metrics = {
            "total_steps": 0,
            "sgd_steps": 0,
            "loss_entropy": 0,
            "loss_total": 0,
            "loss_policy": 0,
            "loss_value": 0,
        }

        # Initialize functions
        self._policy = policy

        # Other useful hyperparameters
        self._num_envs = num_envs  # number of environments
        self._num_steps = num_steps  # number of steps per environment
        self._batch_size = int(num_envs * num_steps)  # number in one batch
        self._num_minibatches = num_minibatches  # number of minibatches
        self._num_epochs = num_epochs  # number of epochs to use sample

    def select_action(self, t: TimeStep):
        """Selects action and updates info with PPO specific information"""
        actions, self._state, self._mem = self._policy(
            self._state, t.observation, self._mem
        )
        return utils.to_numpy(actions)

    def reset_memory(self, memory, eval=False) -> TrainingState:
        num_envs = 1 if eval else self._num_envs
        memory = memory._replace(
            extras={
                "values": jnp.zeros(num_envs),
                "log_probs": jnp.zeros(num_envs),
            },
        )
        return memory

    def update(
        self,
        traj_batch,
        t_prime: TimeStep,
        state,
        mem,
    ):
        _, _, mem = self._policy(state, t_prime.observation, mem)

        traj_batch = self._prepare_batch(traj_batch, t_prime, mem.extras)
        state, new_mem, results = self._sgd_step(state, traj_batch)
        self._logger.metrics["sgd_steps"] += (
            self._num_minibatches * self._num_epochs
        )
        self._logger.metrics["loss_total"] = results["loss_total"]
        self._logger.metrics["loss_policy"] = results["loss_policy"]
        self._logger.metrics["loss_value"] = results["loss_value"]
        return state, new_mem._replace(hidden=mem.hidden)


def make_naive_pg(args, obs_spec, action_spec, seed: int, player_id: int):
    """Make Naive Learner Policy Gradient agent"""

    print(f"Making network for {args.env_id}")
    network = make_network(action_spec)

    optimizer = optax.chain(
        optax.clip_by_global_norm(args.naive.max_gradient_norm),
        optax.scale_by_adam(eps=args.naive.adam_epsilon),
        optax.scale(-args.naive.learning_rate),
    )

    # Random key
    random_key = jax.random.PRNGKey(seed=seed)

    agent = NaiveLearner(
        network=network,
        optimizer=optimizer,
        random_key=random_key,
        obs_spec=obs_spec,
        num_envs=args.num_envs,
        num_steps=args.num_steps,
        num_minibatches=args.naive.num_minibatches,
        num_epochs=args.naive.num_epochs,
        gamma=args.naive.gamma,
        gae_lambda=args.naive.gae_lambda,
    )
    agent.player_id = player_id
    return agent


if __name__ == "__main__":
    pass<|MERGE_RESOLUTION|>--- conflicted
+++ resolved
@@ -72,8 +72,7 @@
         ):
             # Rollouts complete -> Training begins
             # Add an additional rollout step for advantage calculation
-            print(t_prime.last().shape)
-            print(action_extras["values"].shape)
+
             _value = jax.lax.select(
                 t_prime.last(),
                 jnp.zeros_like(action_extras["values"]),
@@ -207,8 +206,8 @@
                 behavior_values=behavior_values,
             )
 
-            # # Concatenate all trajectories. Reshape from [num_envs, num_steps, ..]
-            # # to [num_envs * num_steps,..]
+            # Concatenate all trajectories. Reshape from [num_envs, num_steps, ..]
+            # to [num_envs * num_steps,..]
             assert len(target_values.shape) > 1
             num_envs = target_values.shape[1]
             num_steps = target_values.shape[0]
@@ -318,18 +317,11 @@
             )
 
             new_memory = MemoryState(
-<<<<<<< HEAD
-                hidden=None,
-=======
->>>>>>> 09d02330
                 extras={
                     "log_probs": jnp.zeros(self._num_envs),
                     "values": jnp.zeros(self._num_envs),
                 },
-<<<<<<< HEAD
-=======
                 hidden=jnp.zeros((num_envs, 1)),  # None earlier
->>>>>>> 09d02330
             )
 
             return new_state, new_memory, metrics
