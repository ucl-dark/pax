from typing import Optional

import distrax
import haiku as hk
import jax.numpy as jnp

from pax import utils


class CategoricalValueHead(hk.Module):
    """Network head that produces a categorical distribution and value."""

    def __init__(
        self,
        num_values: int,
        name: Optional[str] = None,
    ):
        super().__init__(name=name)
        self._logit_layer = hk.Linear(
            num_values,
<<<<<<< HEAD
            # w_init=hk.initializers.Constant(0.5),
            w_init=hk.initializers.RandomNormal(),
=======
>>>>>>> 09d02330
            with_bias=False,
        )
        self._value_layer = hk.Linear(
            1,
<<<<<<< HEAD
            # w_init=hk.initializers.Constant(0.5),
            w_init=hk.initializers.RandomNormal(),
=======
>>>>>>> 09d02330
            with_bias=False,
        )

    def __call__(self, inputs: jnp.ndarray):
        logits = self._logit_layer(inputs)
        value = jnp.squeeze(self._value_layer(inputs), axis=-1)
        return (distrax.Categorical(logits=logits), value)


def make_network(num_actions: int):
    """Creates a hk network using the baseline hyperparameters from OpenAI"""

    def forward_fn(inputs):
        layers = []
        layers.extend(
            [
                CategoricalValueHead(num_values=num_actions),
            ]
        )
        policy_value_network = hk.Sequential(layers)
        return policy_value_network(inputs)

    network = hk.without_apply_rng(hk.transform(forward_fn))
    return network<|MERGE_RESOLUTION|>--- conflicted
+++ resolved
@@ -18,20 +18,10 @@
         super().__init__(name=name)
         self._logit_layer = hk.Linear(
             num_values,
-<<<<<<< HEAD
-            # w_init=hk.initializers.Constant(0.5),
-            w_init=hk.initializers.RandomNormal(),
-=======
->>>>>>> 09d02330
             with_bias=False,
         )
         self._value_layer = hk.Linear(
             1,
-<<<<<<< HEAD
-            # w_init=hk.initializers.Constant(0.5),
-            w_init=hk.initializers.RandomNormal(),
-=======
->>>>>>> 09d02330
             with_bias=False,
         )
 
