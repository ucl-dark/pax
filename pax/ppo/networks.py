from typing import Optional, Tuple

import distrax
import haiku as hk
import jax
import jax.numpy as jnp

from pax import utils


class CategoricalValueHead(hk.Module):
    """Network head that produces a categorical distribution and value."""

    def __init__(
        self,
        num_values: int,
        name: Optional[str] = None,
    ):
        super().__init__(name=name)
        self._logit_layer = hk.Linear(
            num_values,
            w_init=hk.initializers.Constant(0.5),
            with_bias=False,
        )
        self._value_layer = hk.Linear(
            1,
            w_init=hk.initializers.Constant(0.5),
            with_bias=False,
        )

    def __call__(self, inputs: jnp.ndarray):
        logits = self._logit_layer(inputs)
        value = jnp.squeeze(self._value_layer(inputs), axis=-1)
        return (distrax.Categorical(logits=logits), value)


class CategoricalValueHeadSeparate(hk.Module):
    """Network head that produces a categorical distribution and value."""

    def __init__(
        self,
        num_values: int,
        name: Optional[str] = None,
    ):
        super().__init__(name=name)
        self._logit_layer = hk.Linear(
            num_values,
            w_init=hk.initializers.Constant(0.5),
            with_bias=False,
        )
        self._value_layer = hk.Linear(
            1,
            w_init=hk.initializers.Constant(0.5),
            with_bias=False,
        )

    def __call__(self, inputs: Tuple[jnp.ndarray, jnp.ndarray]):
        action_output, value_output = inputs
        logits = self._logit_layer(action_output)
        value = jnp.squeeze(self._value_layer(value_output), axis=-1)
        return (distrax.Categorical(logits=logits), value)


class ContinuousValueHead(hk.Module):
    """Network head that produces a continuous distribution and value."""

    def __init__(
        self,
        num_values: int,
        name: Optional[str] = None,
    ):
        super().__init__(name=name)
        self._logit_layer = hk.Linear(
            num_values,
            w_init=hk.initializers.Orthogonal(0.01),  # baseline
            with_bias=False,
        )
        self._value_layer = hk.Linear(
            1,
            w_init=hk.initializers.Orthogonal(1.0),  # baseline
            with_bias=False,
        )

    def __call__(self, inputs: jnp.ndarray):
        logits = self._logit_layer(inputs)
        value = jnp.squeeze(self._value_layer(inputs), axis=-1)
        return (distrax.MultivariateNormalDiag(loc=logits), value)


class Tabular(hk.Module):
    def __init__(self, num_values: int):
        super().__init__(name="Tabular")
        self._logit_layer = hk.Linear(
            num_values,
            w_init=hk.initializers.Constant(0.5),
            with_bias=False,
        )
        self._value_layer = hk.Linear(
            1,
            w_init=hk.initializers.Constant(0.5),
            with_bias=False,
        )

        def _input_to_onehot(input: jnp.ndarray):
            chunks = jnp.array([9**3, 9**2, 9, 1], dtype=jnp.int32)
            idx = input.nonzero(size=4)[0]
            idx = jnp.mod(idx, 9)
            idx = chunks * idx
            idx = jnp.sum(idx)
            return jax.nn.one_hot(idx, num_classes=6561)

        self.input_to_onehot = jax.vmap(_input_to_onehot)

    def __call__(self, inputs: jnp.ndarray):
        inputs = self.input_to_onehot(inputs)
        logits = self._logit_layer(inputs)
        value = jnp.squeeze(self._value_layer(inputs), axis=-1)

        return (distrax.Categorical(logits=logits), value)


class CNN(hk.Module):
    def __init__(self, args):
        super().__init__(name="CNN")
        output_channels = args.ppo.output_channels
        kernel_shape = args.ppo.kernel_shape
        self.conv_a_0 = hk.Conv2D(
            output_channels=output_channels,
            kernel_shape=kernel_shape,
            stride=1,
            padding="SAME",
        )
        self.conv_a_1 = hk.Conv2D(
            output_channels=output_channels,
            kernel_shape=kernel_shape,
            stride=1,
            padding="SAME",
        )
        self.linear_a_0 = hk.Linear(output_channels)

        self.flatten = hk.Flatten()

    def __call__(self, inputs: jnp.ndarray):
        # Actor and Critic
        x = self.conv_a_0(inputs)
        x = jax.nn.relu(x)
        x = self.conv_a_1(x)
        x = jax.nn.relu(x)
        x = self.flatten(x)
        x = self.linear_a_0(x)
        x = jax.nn.relu(x)

        return x


class CNNSeparate(hk.Module):
    def __init__(self, args):
        super().__init__(name="CNN")
        output_channels = args.ppo.output_channels
        kernel_shape = args.ppo.kernel_shape
        self.conv_a_0 = hk.Conv2D(
            output_channels=output_channels,
            kernel_shape=kernel_shape,
            stride=1,
            padding="SAME",
        )
        self.conv_a_1 = hk.Conv2D(
            output_channels=output_channels,
            kernel_shape=kernel_shape,
            stride=1,
            padding="SAME",
        )
        self.linear_a_0 = hk.Linear(output_channels)

        self.conv_v_0 = hk.Conv2D(
            output_channels=output_channels,
            kernel_shape=kernel_shape,
            stride=1,
            padding="SAME",
        )
        self.conv_v_1 = hk.Conv2D(
            output_channels=output_channels,
            kernel_shape=kernel_shape,
            stride=1,
            padding="SAME",
        )
        self.linear_v_0 = hk.Linear(output_channels)

        self.flatten = hk.Flatten()

    def __call__(self, inputs: jnp.ndarray):
        # Actor
        x = self.conv_a_0(inputs)
        x = jax.nn.relu(x)
        x = self.conv_a_1(x)
        x = jax.nn.relu(x)
        x = self.flatten(x)
        x = self.linear_a_0(x)
        logits = jax.nn.relu(x)

        # Critic
        x = self.conv_v_0(inputs)
        x = jax.nn.relu(x)
        x = self.conv_v_1(x)
        x = jax.nn.relu(x)
        x = self.flatten(x)
        x = self.linear_v_0(x)
        val = jax.nn.relu(x)
        return (logits, val)


def make_coingame_network(num_actions: int, tabular: bool, args):
    def forward_fn(inputs):
        layers = []
        if tabular:
            layers.extend(
                [
                    Tabular(num_values=num_actions),
                ]
            )
        elif args.ppo.with_cnn:
            if args.ppo.separate:
                cnn = CNNSeparate(args)
                cvh = CategoricalValueHeadSeparate(num_values=num_actions)
            else:
                cnn = CNN(args)
                cvh = CategoricalValueHead(num_values=num_actions)
            layers.extend([cnn, cvh])
        else:
            layers.extend(
                [
                    hk.nets.MLP(
<<<<<<< HEAD
                        [64],
=======
                        [args.ppo.hidden_size, args.ppo.hidden_size],
>>>>>>> 76d85bde
                        w_init=hk.initializers.Orthogonal(jnp.sqrt(2)),
                        b_init=hk.initializers.Constant(0),
                        activate_final=True,
                        activation=jnp.tanh,
                    ),
                    CategoricalValueHead(num_values=num_actions),
                ]
            )
        policy_value_network = hk.Sequential(layers)
        return policy_value_network(inputs)

    network = hk.without_apply_rng(hk.transform(forward_fn))
    return network


def make_ipd_network(num_actions: int):
    """Creates a hk network using the baseline hyperparameters from OpenAI"""

    def forward_fn(inputs):
        layers = []
        layers.extend(
            [
                CategoricalValueHead(num_values=num_actions),
            ]
        )
        policy_value_network = hk.Sequential(layers)
        return policy_value_network(inputs)

    network = hk.without_apply_rng(hk.transform(forward_fn))
    return network


def make_cartpole_network(num_actions: int):
    """Creates a hk network using the baseline hyperparameters from OpenAI"""

    def forward_fn(inputs):
        layers = []
        layers.extend(
            [
                hk.nets.MLP(
                    [64, 64],
                    w_init=hk.initializers.Orthogonal(jnp.sqrt(2)),
                    b_init=hk.initializers.Constant(0),
                    activate_final=True,
                ),
                CategoricalValueHead(num_values=num_actions),
            ]
        )
        policy_value_network = hk.Sequential(layers)
        return policy_value_network(inputs)

    network = hk.without_apply_rng(hk.transform(forward_fn))
    return network


def make_GRU_ipd_network(num_actions: int):
    hidden_size = 25
    hidden_state = jnp.zeros((1, hidden_size))

    def forward_fn(
        inputs: jnp.ndarray, state: jnp.ndarray
    ) -> Tuple[Tuple[jnp.ndarray, jnp.ndarray], jnp.ndarray]:
        """forward function"""
        gru = hk.GRU(hidden_size)
        embedding, state = gru(inputs, state)
        logits, values = CategoricalValueHead(num_actions)(embedding)
        return (logits, values), state

    network = hk.without_apply_rng(hk.transform(forward_fn))

    return network, hidden_state


def make_GRU_cartpole_network(num_actions: int):
    hidden_size = 256
    hidden_state = jnp.zeros((1, hidden_size))

    def forward_fn(
        inputs: jnp.ndarray, state: jnp.ndarray
    ) -> Tuple[Tuple[jnp.ndarray, jnp.ndarray], jnp.ndarray]:
        """forward function"""
        torso = hk.nets.MLP(
            [hidden_size, hidden_size],
            w_init=hk.initializers.Orthogonal(jnp.sqrt(2)),
            b_init=hk.initializers.Constant(0),
            activate_final=True,
        )
        gru = hk.GRU(hidden_size)
        embedding = torso(inputs)
        embedding, state = gru(embedding, state)
        logits, values = CategoricalValueHead(num_actions)(embedding)
        return (logits, values), state

    network = hk.without_apply_rng(hk.transform(forward_fn))

    return network, hidden_state


def make_GRU_coingame_network(num_actions: int, args):
    hidden_state = jnp.zeros((1, args.ppo.hidden_size))

    def forward_fn(
        inputs: jnp.ndarray, state: jnp.ndarray
    ) -> Tuple[Tuple[jnp.ndarray, jnp.ndarray], jnp.ndarray]:

        if args.ppo.with_cnn:
            torso = CNN(args)(inputs)

        else:
            torso = hk.nets.MLP(
                [args.ppo.hidden_size, args.ppo.hidden_size],
                w_init=hk.initializers.Orthogonal(jnp.sqrt(2)),
                b_init=hk.initializers.Constant(0),
                activate_final=True,
            )
        gru = hk.GRU(args.ppo.hidden_size)
        embedding = torso(inputs)
        embedding, state = gru(embedding, state)
        logits, values = CategoricalValueHead(num_actions)(embedding)

        return (logits, values), state

    network = hk.without_apply_rng(hk.transform(forward_fn))
    return network, hidden_state


def test_GRU():
    key = jax.random.PRNGKey(seed=0)
    num_actions = 2
    obs_spec = (5,)
    key, subkey = jax.random.split(key)
    dummy_obs = jnp.zeros(shape=obs_spec)
    dummy_obs = utils.add_batch_dim(dummy_obs)
    network, hidden = make_GRU_ipd_network(num_actions)
    print(hidden.shape)
    initial_params = network.init(subkey, dummy_obs, hidden)
    print("GRU w_i", initial_params["gru"]["w_i"].shape)
    print("GRU w_h", initial_params["gru"]["w_h"].shape)
    print(
        "Policy head",
        initial_params["categorical_value_head/~/linear"]["w"].shape,
    )
    print(
        "Value head",
        initial_params["categorical_value_head/~/linear_1"]["w"].shape,
    )
    observation = jnp.zeros(shape=(1, 5))
    observation = jnp.zeros(shape=(10, 5))
    (logits, values), hidden = network.apply(
        initial_params, observation, hidden
    )
    print(hidden.shape)
    return network


if __name__ == "__main__":
    test_GRU()<|MERGE_RESOLUTION|>--- conflicted
+++ resolved
@@ -230,11 +230,7 @@
             layers.extend(
                 [
                     hk.nets.MLP(
-<<<<<<< HEAD
-                        [64],
-=======
-                        [args.ppo.hidden_size, args.ppo.hidden_size],
->>>>>>> 76d85bde
+                        [args.ppo.hidden_size],
                         w_init=hk.initializers.Orthogonal(jnp.sqrt(2)),
                         b_init=hk.initializers.Constant(0),
                         activate_final=True,
