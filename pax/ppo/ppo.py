# Adapted from https://github.com/deepmind/acme/blob/master/acme/agents/jax/ppo/learning.py

from typing import Any, Dict, NamedTuple, Tuple

import haiku as hk
import jax
import jax.numpy as jnp
import optax
from dm_env import TimeStep

from pax import utils
<<<<<<< HEAD
from pax.ppo.networks import make_cartpole_network, make_coingame_network, make_network
from pax.utils import MemoryState, TrainingState, get_advantages
=======
from pax.ppo.networks import make_cartpole_network, make_network
from pax.utils import MemoryState, TrainingState, Logger
>>>>>>> 73a99571


class Batch(NamedTuple):
    """A batch of data; all shapes are expected to be [B, ...]."""

    observations: jnp.ndarray
    actions: jnp.ndarray
    advantages: jnp.ndarray

    # Target value estimate used to bootstrap the value function.
    target_values: jnp.ndarray

    # Value estimate and action log-prob at behavior time.
    behavior_values: jnp.ndarray
    behavior_log_probs: jnp.ndarray


class PPO:
    """A simple PPO agent using JAX"""

    def __init__(
        self,
        network: NamedTuple,
        optimizer: optax.GradientTransformation,
        random_key: jnp.ndarray,
        obs_spec: Tuple,
        num_envs: int = 4,
        num_steps: int = 500,
        num_minibatches: int = 16,
        num_epochs: int = 4,
        clip_value: bool = True,
        value_coeff: float = 0.5,
        anneal_entropy: bool = False,
        entropy_coeff_start: float = 0.1,
        entropy_coeff_end: float = 0.01,
        entropy_coeff_horizon: int = 3_000_000,
        ppo_clipping_epsilon: float = 0.2,
        gamma: float = 0.99,
        gae_lambda: float = 0.95,
        has_sgd_jit: bool = False,
    ):
        @jax.jit
        def policy(
            state: TrainingState, observation: jnp.ndarray, mem: MemoryState
        ):
            """Agent policy to select actions and calculate agent specific information"""
            key, subkey = jax.random.split(state.random_key)
            dist, values = network.apply(state.params, observation)
            actions = dist.sample(seed=subkey)
            mem.extras["values"] = values
            mem.extras["log_probs"] = dist.log_prob(actions)
            state = state._replace(random_key=key)
            return actions, state, mem

        @jax.jit
        def prepare_batch(
            traj_batch: NamedTuple, t_prime: TimeStep, action_extras: dict
        ):
            # Rollouts complete -> Training begins
            # Add an additional rollout step for advantage calculation

            _value = jax.lax.select(
                t_prime.last(),
                jnp.zeros_like(action_extras["values"]),
                action_extras["values"],
            )

            _done = jax.lax.select(
                t_prime.last(),
                2 * jnp.ones_like(_value),
                jnp.zeros_like(_value),
            )

            _value = jax.lax.expand_dims(_value, [0])
            _reward = jax.lax.expand_dims(t_prime.reward, [0])
            _done = jax.lax.expand_dims(_done, [0])

            # need to add final value here
            traj_batch = traj_batch._replace(
                behavior_values=jnp.concatenate(
                    [traj_batch.behavior_values, _value], axis=0
                )
            )
            traj_batch = traj_batch._replace(
                rewards=jnp.concatenate([traj_batch.rewards, _reward], axis=0)
            )
            traj_batch = traj_batch._replace(
                dones=jnp.concatenate([traj_batch.dones, _done], axis=0)
            )
            return traj_batch

        @jax.jit
        def gae_advantages(
            rewards: jnp.ndarray, values: jnp.ndarray, dones: jnp.ndarray
        ) -> jnp.ndarray:
            """Calculates the gae advantages from a sequence. Note that the
            arguments are of length = rollout length + 1"""
            # Only need up to the rollout length
            # num_steps x num_envs x
            rewards = rewards[:-1]
            dones = dones[:-1]

            # 'Zero out' the terminated states
            discounts = gamma * jnp.where(dones < 2, 1, 0)

            reverse_batch = (
                jnp.flip(values[:-1], axis=0),
                jnp.flip(rewards, axis=0),
                jnp.flip(discounts, axis=0),
            )

            _, advantages = jax.lax.scan(
                utils.get_advantages,
                (
                    jnp.zeros_like(values[-1]),
                    values[-1],
                    jnp.ones_like(values[-1]) * gae_lambda,
                ),
                reverse_batch,
            )

            advantages = jnp.flip(advantages, axis=0)

            target_values = values[:-1] + advantages  # Q-value estimates
            target_values = jax.lax.stop_gradient(target_values)
            return advantages, target_values

        def loss(
            params: hk.Params,
            timesteps: int,
            observations: jnp.ndarray,
            actions: jnp.array,
            behavior_log_probs: jnp.array,
            target_values: jnp.array,
            advantages: jnp.array,
            behavior_values: jnp.array,
        ):
            """Surrogate loss using clipped probability ratios."""
            distribution, values = network.apply(params, observations)
            log_prob = distribution.log_prob(actions)
            entropy = distribution.entropy()

            # Compute importance sampling weights: current policy / behavior policy.
            rhos = jnp.exp(log_prob - behavior_log_probs)

            # Policy loss: Clipping
            clipped_ratios_t = jnp.clip(
                rhos, 1.0 - ppo_clipping_epsilon, 1.0 + ppo_clipping_epsilon
            )
            clipped_objective = jnp.fmin(
                rhos * advantages, clipped_ratios_t * advantages
            )
            policy_loss = -jnp.mean(clipped_objective)

            # Value loss: MSE
            value_cost = value_coeff
            unclipped_value_error = target_values - values
            unclipped_value_loss = unclipped_value_error**2

            # Value clipping
            if clip_value:
                # Clip values to reduce variablility during critic training.
                clipped_values = behavior_values + jnp.clip(
                    values - behavior_values,
                    -ppo_clipping_epsilon,
                    ppo_clipping_epsilon,
                )
                clipped_value_error = target_values - clipped_values
                clipped_value_loss = clipped_value_error**2
                value_loss = jnp.mean(
                    jnp.fmax(unclipped_value_loss, clipped_value_loss)
                )
            else:
                value_loss = jnp.mean(unclipped_value_loss)

            # Entropy loss: Standard entropy term
            # Calculate the new value based on linear annealing formula
            if anneal_entropy:
                fraction = jnp.fmax(1 - timesteps / entropy_coeff_horizon, 0)
                entropy_cost = (
                    fraction * entropy_coeff_start
                    + (1 - fraction) * entropy_coeff_end
                )
            # Constant Entropy term
            else:
                entropy_cost = entropy_coeff_start
            entropy_loss = -jnp.mean(entropy)

            # Total loss: Minimize policy and value loss; maximize entropy
            total_loss = (
                policy_loss
                + entropy_cost * entropy_loss
                + value_loss * value_cost
            )

            return total_loss, {
                "loss_total": total_loss,
                "loss_policy": policy_loss,
                "loss_value": value_loss,
                "loss_entropy": entropy_loss,
                "entropy_cost": entropy_cost,
            }

        @jax.jit
        def sgd_step(
            state: TrainingState, sample: NamedTuple
        ) -> Tuple[TrainingState, Dict[str, jnp.ndarray]]:
            """Performs a minibatch SGD step, returning new state and metrics."""

            # Extract data
            (
                observations,
                actions,
                rewards,
                behavior_log_probs,
                behavior_values,
                dones,
            ) = (
                sample.observations,
                sample.actions,
                sample.rewards,
                sample.behavior_log_probs,
                sample.behavior_values,
                sample.dones,
            )

            # batch_gae_advantages = jax.vmap(gae_advantages, 1, (0, 0))
            advantages, target_values = gae_advantages(
                rewards=rewards, values=behavior_values, dones=dones
            )

            # Exclude the last step - it was only used for bootstrapping.
            # The shape is [num_steps, num_envs, ..]
            behavior_values = behavior_values[:-1, :]
            trajectories = Batch(
                observations=observations,
                actions=actions,
                advantages=advantages,
                behavior_log_probs=behavior_log_probs,
                target_values=target_values,
                behavior_values=behavior_values,
            )

            # Concatenate all trajectories. Reshape from [num_envs, num_steps, ..]
            # to [num_envs * num_steps,..]
            assert len(target_values.shape) > 1
            num_envs = target_values.shape[1]
            num_steps = target_values.shape[0]
            batch_size = num_envs * num_steps
            assert batch_size % num_minibatches == 0, (
                "Num minibatches must divide batch size. Got batch_size={}"
                " num_minibatches={}."
            ).format(batch_size, num_minibatches)

            batch = jax.tree_map(
                lambda x: x.reshape((batch_size,) + x.shape[2:]), trajectories
            )

            # Compute gradients.
            grad_fn = jax.jit(jax.grad(loss, has_aux=True))

            @jax.jit
            def model_update_minibatch(
                carry: Tuple[hk.Params, optax.OptState, int],
                minibatch: Batch,
            ) -> Tuple[
                Tuple[hk.Params, optax.OptState, int], Dict[str, jnp.ndarray]
            ]:
                """Performs model update for a single minibatch."""
                params, opt_state, timesteps = carry
                # Normalize advantages at the minibatch level before using them.
                advantages = (
                    minibatch.advantages
                    - jnp.mean(minibatch.advantages, axis=0)
                ) / (jnp.std(minibatch.advantages, axis=0) + 1e-8)
                gradients, metrics = grad_fn(
                    params,
                    timesteps,
                    minibatch.observations,
                    minibatch.actions,
                    minibatch.behavior_log_probs,
                    minibatch.target_values,
                    advantages,
                    minibatch.behavior_values,
                )

                # Apply updates
                updates, opt_state = optimizer.update(gradients, opt_state)
                params = optax.apply_updates(params, updates)

                metrics["norm_grad"] = optax.global_norm(gradients)
                metrics["norm_updates"] = optax.global_norm(updates)
                return (params, opt_state, timesteps), metrics

            @jax.jit
            def model_update_epoch(
                carry: Tuple[
                    jnp.ndarray, hk.Params, optax.OptState, int, Batch
                ],
                unused_t: Tuple[()],
            ) -> Tuple[
                Tuple[jnp.ndarray, hk.Params, optax.OptState, Batch],
                Dict[str, jnp.ndarray],
            ]:
                """Performs model updates based on one epoch of data."""
                key, params, opt_state, timesteps, batch = carry
                key, subkey = jax.random.split(key)
                permutation = jax.random.permutation(subkey, batch_size)
                shuffled_batch = jax.tree_map(
                    lambda x: jnp.take(x, permutation, axis=0), batch
                )
                minibatches = jax.tree_map(
                    lambda x: jnp.reshape(
                        x, [num_minibatches, -1] + list(x.shape[1:])
                    ),
                    shuffled_batch,
                )

                (params, opt_state, timesteps), metrics = jax.lax.scan(
                    model_update_minibatch,
                    (params, opt_state, timesteps),
                    minibatches,
                    length=num_minibatches,
                )
                return (key, params, opt_state, timesteps, batch), metrics

            params = state.params
            opt_state = state.opt_state
            timesteps = state.timesteps

            # Repeat training for the given number of epoch, taking a random
            # permutation for every epoch.
            # signature is scan(function, carry, tuple to iterate over, length)
            (key, params, opt_state, timesteps, _), metrics = jax.lax.scan(
                model_update_epoch,
                (state.random_key, params, opt_state, timesteps, batch),
                (),
                length=num_epochs,
            )

            metrics = jax.tree_map(jnp.mean, metrics)
            metrics["rewards_mean"] = jnp.mean(
                jnp.abs(jnp.mean(rewards, axis=(0, 1)))
            )
            metrics["rewards_std"] = jnp.std(rewards, axis=(0, 1))

            new_state = TrainingState(
                params=params,
                opt_state=opt_state,
                random_key=key,
                timesteps=timesteps + batch_size,
            )

            new_mem = MemoryState(
                extras={
                    "log_probs": jnp.zeros(num_envs),
                    "values": jnp.zeros(num_envs),
                },
                hidden=jnp.zeros((num_envs, 1)),
            )
            return new_state, new_mem, metrics

        def make_initial_state(key: Any, hidden: jnp.array) -> TrainingState:
            """Initialises the training state (parameters and optimiser state)."""
            key, subkey = jax.random.split(key)
            dummy_obs = jnp.zeros(shape=obs_spec)
            dummy_obs = utils.add_batch_dim(dummy_obs)
            initial_params = network.init(subkey, dummy_obs)
            initial_opt_state = optimizer.init(initial_params)
            return TrainingState(
                random_key=key,
                params=initial_params,
                opt_state=initial_opt_state,
                timesteps=0,
            ), MemoryState(
                hidden=jnp.zeros((num_envs, 1)),
                extras={
                    "values": jnp.zeros(num_envs),
                    "log_probs": jnp.zeros(num_envs),
                },
            )

        # Initialise training state (parameters, optimiser state, extras).
        self.make_initial_state = make_initial_state
        self._state, self._mem = make_initial_state(random_key, jnp.zeros(1))
        self._prepare_batch = jax.jit(prepare_batch)
        has_sgd_jit = True
        if has_sgd_jit:
            self._sgd_step = jax.jit(sgd_step)
        else:
            self._sgd_step = sgd_step

        # Set up counters and logger
        self._logger = Logger()
        self._total_steps = 0
        self._until_sgd = 0
        self._logger.metrics = {
            "total_steps": 0,
            "sgd_steps": 0,
            "loss_total": 0,
            "loss_policy": 0,
            "loss_value": 0,
            "loss_entropy": 0,
            "entropy_cost": entropy_coeff_start,
        }

        # Initialize functions
        self._policy = policy

        # Other useful hyperparameters
        self._num_envs = num_envs  # number of environments
        self._num_steps = num_steps  # number of steps per environment
        self._batch_size = int(num_envs * num_steps)  # number in one batch
        self._num_minibatches = num_minibatches  # number of minibatches
        self._num_epochs = num_epochs  # number of epochs to use sample

    def select_action(self, t: TimeStep):
        """Selects action and updates info with PPO specific information"""
        actions, self._state, self._mem = self._policy(
            self._state, t.observation, self._mem
        )
        return utils.to_numpy(actions)

    def reset_memory(self, memory, eval=False) -> TrainingState:
        num_envs = 1 if eval else self._num_envs

        memory = memory._replace(
            extras={
                "values": jnp.zeros(num_envs),
                "log_probs": jnp.zeros(num_envs),
            },
        )
        return memory

    def update(self, traj_batch, t_prime, state, mem):
        """Update the agent -> only called at the end of a trajectory"""
        _, _, mem = self._policy(state, t_prime.observation, mem)

        traj_batch = self._prepare_batch(traj_batch, t_prime, mem.extras)
        state, mem, metrics = self._sgd_step(state, traj_batch)
        self._logger.metrics["sgd_steps"] += (
            self._num_minibatches * self._num_epochs
        )
        self._logger.metrics["loss_total"] = metrics["loss_total"]
        self._logger.metrics["loss_policy"] = metrics["loss_policy"]
        self._logger.metrics["loss_value"] = metrics["loss_value"]
        self._logger.metrics["loss_entropy"] = metrics["loss_entropy"]
        self._logger.metrics["entropy_cost"] = metrics["entropy_cost"]

        return state, mem, metrics


def make_agent(
    args, obs_spec, action_spec, seed: int, player_id: int, has_sgd_jit: bool
):
    """Make PPO agent"""

    if args.env_id == "CartPole-v1":
        network = make_cartpole_network(action_spec)
    elif args.env_id == 'coin_game' and args.ppo.with_cnn:
        print(f"Making network for {args.env_id} with CNN")
        network = make_coingame_network(action_spec, args)
    else:
        network = make_network(action_spec)

    # Optimizer
    batch_size = int(args.num_envs * args.num_steps)
    transition_steps = (
        args.total_timesteps
        / batch_size
        * args.ppo.num_epochs
        * args.ppo.num_minibatches
    )

    if args.ppo.lr_scheduling:
        scheduler = optax.linear_schedule(
            init_value=args.ppo.learning_rate,
            end_value=0,
            transition_steps=transition_steps,
        )
        optimizer = optax.chain(
            optax.clip_by_global_norm(args.ppo.max_gradient_norm),
            optax.scale_by_adam(eps=args.ppo.adam_epsilon),
            optax.scale_by_schedule(scheduler),
            optax.scale(-1),
        )

    else:
        optimizer = optax.chain(
            optax.clip_by_global_norm(args.ppo.max_gradient_norm),
            optax.scale_by_adam(eps=args.ppo.adam_epsilon),
            optax.scale(-args.ppo.learning_rate),
        )

    # Random key
    random_key = jax.random.PRNGKey(seed=seed)

    agent = PPO(
        network=network,
        optimizer=optimizer,
        random_key=random_key,
        obs_spec=obs_spec,
        num_envs=args.num_envs,
        num_steps=args.num_steps,
        num_minibatches=args.ppo.num_minibatches,
        num_epochs=args.ppo.num_epochs,
        clip_value=args.ppo.clip_value,
        value_coeff=args.ppo.value_coeff,
        anneal_entropy=args.ppo.anneal_entropy,
        entropy_coeff_start=args.ppo.entropy_coeff_start,
        entropy_coeff_end=args.ppo.entropy_coeff_end,
        entropy_coeff_horizon=args.ppo.entropy_coeff_horizon,
        ppo_clipping_epsilon=args.ppo.ppo_clipping_epsilon,
        gamma=args.ppo.gamma,
        gae_lambda=args.ppo.gae_lambda,
        has_sgd_jit=has_sgd_jit,
    )
    agent.player_id = player_id
    return agent


if __name__ == "__main__":
    pass<|MERGE_RESOLUTION|>--- conflicted
+++ resolved
@@ -9,13 +9,12 @@
 from dm_env import TimeStep
 
 from pax import utils
-<<<<<<< HEAD
-from pax.ppo.networks import make_cartpole_network, make_coingame_network, make_network
-from pax.utils import MemoryState, TrainingState, get_advantages
-=======
-from pax.ppo.networks import make_cartpole_network, make_network
-from pax.utils import MemoryState, TrainingState, Logger
->>>>>>> 73a99571
+from pax.ppo.networks import (
+    make_cartpole_network,
+    make_coingame_network,
+    make_network,
+)
+from pax.utils import Logger, MemoryState, TrainingState, get_advantages
 
 
 class Batch(NamedTuple):
@@ -475,7 +474,7 @@
 
     if args.env_id == "CartPole-v1":
         network = make_cartpole_network(action_spec)
-    elif args.env_id == 'coin_game' and args.ppo.with_cnn:
+    elif args.env_id == "coin_game" and args.ppo.with_cnn:
         print(f"Making network for {args.env_id} with CNN")
         network = make_coingame_network(action_spec, args)
     else:
