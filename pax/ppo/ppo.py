# Adapted from https://github.com/deepmind/acme/blob/master/acme/agents/jax/ppo/learning.py

from typing import Any, Dict, NamedTuple, Tuple

import haiku as hk
import jax
import jax.numpy as jnp
import optax
from dm_env import TimeStep

from pax import utils
from pax.ppo.networks import make_cartpole_network, make_network
from pax.utils import MemoryState, TrainingState, get_advantages


class Batch(NamedTuple):
    """A batch of data; all shapes are expected to be [B, ...]."""

    observations: jnp.ndarray
    actions: jnp.ndarray
    advantages: jnp.ndarray

    # Target value estimate used to bootstrap the value function.
    target_values: jnp.ndarray

    # Value estimate and action log-prob at behavior time.
    behavior_values: jnp.ndarray
    behavior_log_probs: jnp.ndarray


class Logger:
    metrics: dict


class PPO:
    """A simple PPO agent using JAX"""

    def __init__(
        self,
        network: NamedTuple,
        optimizer: optax.GradientTransformation,
        random_key: jnp.ndarray,
        obs_spec: Tuple,
        num_envs: int = 4,
        num_steps: int = 500,
        num_minibatches: int = 16,
        num_epochs: int = 4,
        clip_value: bool = True,
        value_coeff: float = 0.5,
        anneal_entropy: bool = False,
        entropy_coeff_start: float = 0.1,
        entropy_coeff_end: float = 0.01,
        entropy_coeff_horizon: int = 3_000_000,
        ppo_clipping_epsilon: float = 0.2,
        gamma: float = 0.99,
        gae_lambda: float = 0.95,
        has_sgd_jit: bool = False,
    ):
        @jax.jit
        def policy(
<<<<<<< HEAD
            state: TrainingState, observation: TimeStep, mem: MemoryState
=======
            state: TrainingState, observation: jnp.ndarray, mem: MemoryState
>>>>>>> 09d02330
        ):
            """Agent policy to select actions and calculate agent specific information"""
            key, subkey = jax.random.split(state.random_key)
            dist, values = network.apply(state.params, observation)
            actions = dist.sample(seed=subkey)
            mem.extras["values"] = values
            mem.extras["log_probs"] = dist.log_prob(actions)
            state = state._replace(random_key=key)
            return actions, state, mem

        @jax.jit
        def prepare_batch(
            traj_batch: NamedTuple, t_prime: TimeStep, action_extras: dict
        ):
            # Rollouts complete -> Training begins
            # Add an additional rollout step for advantage calculation

            _value = jax.lax.select(
                t_prime.last(),
                jnp.zeros_like(action_extras["values"]),
                action_extras["values"],
            )

            _done = jax.lax.select(
                t_prime.last(),
                2 * jnp.ones_like(_value),
                jnp.zeros_like(_value),
            )

            _value = jax.lax.expand_dims(_value, [0])
            _reward = jax.lax.expand_dims(t_prime.reward, [0])
            _done = jax.lax.expand_dims(_done, [0])

            # need to add final value here
            traj_batch = traj_batch._replace(
                behavior_values=jnp.concatenate(
                    [traj_batch.behavior_values, _value], axis=0
                )
            )
            traj_batch = traj_batch._replace(
                rewards=jnp.concatenate([traj_batch.rewards, _reward], axis=0)
            )
            traj_batch = traj_batch._replace(
                dones=jnp.concatenate([traj_batch.dones, _done], axis=0)
            )
            return traj_batch

        @jax.jit
        def gae_advantages(
            rewards: jnp.ndarray, values: jnp.ndarray, dones: jnp.ndarray
        ) -> jnp.ndarray:
            """Calculates the gae advantages from a sequence. Note that the
            arguments are of length = rollout length + 1"""
            # Only need up to the rollout length
            # num_steps x num_envs x
            rewards = rewards[:-1]
            dones = dones[:-1]

            # 'Zero out' the terminated states
            discounts = gamma * jnp.where(dones < 2, 1, 0)

            reverse_batch = (
                jnp.flip(values[:-1], axis=0),
                jnp.flip(rewards, axis=0),
                jnp.flip(discounts, axis=0),
            )

            _, advantages = jax.lax.scan(
                utils.get_advantages,
                (
                    jnp.zeros_like(values[-1]),
                    values[-1],
                    jnp.ones_like(values[-1]) * gae_lambda,
                ),
                reverse_batch,
            )

            advantages = jnp.flip(advantages, axis=0)

            target_values = values[:-1] + advantages  # Q-value estimates
            target_values = jax.lax.stop_gradient(target_values)
            return advantages, target_values

        def loss(
            params: hk.Params,
            timesteps: int,
            observations: jnp.ndarray,
            actions: jnp.array,
            behavior_log_probs: jnp.array,
            target_values: jnp.array,
            advantages: jnp.array,
            behavior_values: jnp.array,
        ):
            """Surrogate loss using clipped probability ratios."""
            distribution, values = network.apply(params, observations)
            log_prob = distribution.log_prob(actions)
            entropy = distribution.entropy()

            # Compute importance sampling weights: current policy / behavior policy.
            rhos = jnp.exp(log_prob - behavior_log_probs)

            # Policy loss: Clipping
            clipped_ratios_t = jnp.clip(
                rhos, 1.0 - ppo_clipping_epsilon, 1.0 + ppo_clipping_epsilon
            )
            clipped_objective = jnp.fmin(
                rhos * advantages, clipped_ratios_t * advantages
            )
            policy_loss = -jnp.mean(clipped_objective)

            # Value loss: MSE
            value_cost = value_coeff
            unclipped_value_error = target_values - values
            unclipped_value_loss = unclipped_value_error**2

            # Value clipping
            if clip_value:
                # Clip values to reduce variablility during critic training.
                clipped_values = behavior_values + jnp.clip(
                    values - behavior_values,
                    -ppo_clipping_epsilon,
                    ppo_clipping_epsilon,
                )
                clipped_value_error = target_values - clipped_values
                clipped_value_loss = clipped_value_error**2
                value_loss = jnp.mean(
                    jnp.fmax(unclipped_value_loss, clipped_value_loss)
                )
            else:
                value_loss = jnp.mean(unclipped_value_loss)

            # Entropy loss: Standard entropy term
            # Calculate the new value based on linear annealing formula
            if anneal_entropy:
                fraction = jnp.fmax(1 - timesteps / entropy_coeff_horizon, 0)
                entropy_cost = (
                    fraction * entropy_coeff_start
                    + (1 - fraction) * entropy_coeff_end
                )
            # Constant Entropy term
            else:
                entropy_cost = entropy_coeff_start
            entropy_loss = -jnp.mean(entropy)

            # Total loss: Minimize policy and value loss; maximize entropy
            total_loss = (
                policy_loss
                + entropy_cost * entropy_loss
                + value_loss * value_cost
            )

            return total_loss, {
                "loss_total": total_loss,
                "loss_policy": policy_loss,
                "loss_value": value_loss,
                "loss_entropy": entropy_loss,
                "entropy_cost": entropy_cost,
            }

        @jax.jit
        def sgd_step(
            state: TrainingState, sample: NamedTuple
        ) -> Tuple[TrainingState, Dict[str, jnp.ndarray]]:
            """Performs a minibatch SGD step, returning new state and metrics."""

            # Extract data
            (
                observations,
                actions,
                rewards,
                behavior_log_probs,
                behavior_values,
                dones,
            ) = (
                sample.observations,
                sample.actions,
                sample.rewards,
                sample.behavior_log_probs,
                sample.behavior_values,
                sample.dones,
            )

            # batch_gae_advantages = jax.vmap(gae_advantages, 1, (0, 0))
            advantages, target_values = gae_advantages(
                rewards=rewards, values=behavior_values, dones=dones
            )

            # Exclude the last step - it was only used for bootstrapping.
            # The shape is [num_steps, num_envs, ..]
            behavior_values = behavior_values[:-1, :]
            trajectories = Batch(
                observations=observations,
                actions=actions,
                advantages=advantages,
                behavior_log_probs=behavior_log_probs,
                target_values=target_values,
                behavior_values=behavior_values,
            )

            # Concatenate all trajectories. Reshape from [num_envs, num_steps, ..]
            # to [num_envs * num_steps,..]
            assert len(target_values.shape) > 1
            num_envs = target_values.shape[1]
            num_steps = target_values.shape[0]
            batch_size = num_envs * num_steps
            assert batch_size % num_minibatches == 0, (
                "Num minibatches must divide batch size. Got batch_size={}"
                " num_minibatches={}."
            ).format(batch_size, num_minibatches)

            batch = jax.tree_map(
                lambda x: x.reshape((batch_size,) + x.shape[2:]), trajectories
            )

            # Compute gradients.
            grad_fn = jax.jit(jax.grad(loss, has_aux=True))

            @jax.jit
            def model_update_minibatch(
                carry: Tuple[hk.Params, optax.OptState, int],
                minibatch: Batch,
            ) -> Tuple[
                Tuple[hk.Params, optax.OptState, int], Dict[str, jnp.ndarray]
            ]:
                """Performs model update for a single minibatch."""
                params, opt_state, timesteps = carry
                # Normalize advantages at the minibatch level before using them.
                advantages = (
                    minibatch.advantages
                    - jnp.mean(minibatch.advantages, axis=0)
                ) / (jnp.std(minibatch.advantages, axis=0) + 1e-8)
                gradients, metrics = grad_fn(
                    params,
                    timesteps,
                    minibatch.observations,
                    minibatch.actions,
                    minibatch.behavior_log_probs,
                    minibatch.target_values,
                    advantages,
                    minibatch.behavior_values,
                )

                # Apply updates
                updates, opt_state = optimizer.update(gradients, opt_state)
                params = optax.apply_updates(params, updates)

                metrics["norm_grad"] = optax.global_norm(gradients)
                metrics["norm_updates"] = optax.global_norm(updates)
                return (params, opt_state, timesteps), metrics

            @jax.jit
            def model_update_epoch(
                carry: Tuple[
                    jnp.ndarray, hk.Params, optax.OptState, int, Batch
                ],
                unused_t: Tuple[()],
            ) -> Tuple[
                Tuple[jnp.ndarray, hk.Params, optax.OptState, Batch],
                Dict[str, jnp.ndarray],
            ]:
                """Performs model updates based on one epoch of data."""
                key, params, opt_state, timesteps, batch = carry
                key, subkey = jax.random.split(key)
                permutation = jax.random.permutation(subkey, batch_size)
                shuffled_batch = jax.tree_map(
                    lambda x: jnp.take(x, permutation, axis=0), batch
                )
                minibatches = jax.tree_map(
                    lambda x: jnp.reshape(
                        x, [num_minibatches, -1] + list(x.shape[1:])
                    ),
                    shuffled_batch,
                )

                (params, opt_state, timesteps), metrics = jax.lax.scan(
                    model_update_minibatch,
                    (params, opt_state, timesteps),
                    minibatches,
                    length=num_minibatches,
                )
                return (key, params, opt_state, timesteps, batch), metrics

            params = state.params
            opt_state = state.opt_state
            timesteps = state.timesteps

            # Repeat training for the given number of epoch, taking a random
            # permutation for every epoch.
            # signature is scan(function, carry, tuple to iterate over, length)
            (key, params, opt_state, timesteps, _), metrics = jax.lax.scan(
                model_update_epoch,
                (state.random_key, params, opt_state, timesteps, batch),
                (),
                length=num_epochs,
            )

            metrics = jax.tree_map(jnp.mean, metrics)
            metrics["rewards_mean"] = jnp.mean(
                jnp.abs(jnp.mean(rewards, axis=(0, 1)))
            )
            metrics["rewards_std"] = jnp.std(rewards, axis=(0, 1))

            new_state = TrainingState(
                params=params,
                opt_state=opt_state,
                random_key=key,
                timesteps=timesteps + batch_size,
<<<<<<< HEAD
=======
            )

            new_mem = MemoryState(
>>>>>>> 09d02330
                extras={
                    "log_probs": jnp.zeros(num_envs),
                    "values": jnp.zeros(num_envs),
                },
                hidden=jnp.zeros((num_envs, 1)),
            )
            return new_state, new_mem, metrics

        def make_initial_state(key: Any, hidden: jnp.array) -> TrainingState:
            """Initialises the training state (parameters and optimiser state)."""
            key, subkey = jax.random.split(key)
            dummy_obs = jnp.zeros(shape=obs_spec)
            dummy_obs = utils.add_batch_dim(dummy_obs)
            initial_params = network.init(subkey, dummy_obs)
            initial_opt_state = optimizer.init(initial_params)
            return TrainingState(
                random_key=key,
                params=initial_params,
                opt_state=initial_opt_state,
                timesteps=0,
            ), MemoryState(
<<<<<<< HEAD
                hidden=None,
=======
                hidden=jnp.zeros((num_envs, 1)),
>>>>>>> 09d02330
                extras={
                    "values": jnp.zeros(num_envs),
                    "log_probs": jnp.zeros(num_envs),
                },
            )

        # Initialise training state (parameters, optimiser state, extras).
        self.make_initial_state = make_initial_state
<<<<<<< HEAD
        self._state, self._mem = make_initial_state(random_key, obs_spec)
=======
        self._state, self._mem = make_initial_state(random_key, jnp.zeros(1))
>>>>>>> 09d02330
        self._prepare_batch = jax.jit(prepare_batch)
        has_sgd_jit = True
        if has_sgd_jit:
            self._sgd_step = jax.jit(sgd_step)
        else:
            self._sgd_step = sgd_step

        # Set up counters and logger
        self._logger = Logger()
        self._total_steps = 0
        self._until_sgd = 0
        self._logger.metrics = {
            "total_steps": 0,
            "sgd_steps": 0,
            "loss_total": 0,
            "loss_policy": 0,
            "loss_value": 0,
            "loss_entropy": 0,
            "entropy_cost": entropy_coeff_start,
        }

        # Initialize functions
        self._policy = policy

        # Other useful hyperparameters
        self._num_envs = num_envs  # number of environments
        self._num_steps = num_steps  # number of steps per environment
        self._batch_size = int(num_envs * num_steps)  # number in one batch
        self._num_minibatches = num_minibatches  # number of minibatches
        self._num_epochs = num_epochs  # number of epochs to use sample

    def select_action(self, t: TimeStep):
        """Selects action and updates info with PPO specific information"""
        actions, self._state, self._mem = self._policy(
            self._state, t.observation, self._mem
        )
        return utils.to_numpy(actions)

<<<<<<< HEAD
    def reset_memory(self, memory) -> TrainingState:
=======
    def reset_memory(self, memory, eval=False) -> TrainingState:
>>>>>>> 09d02330
        num_envs = 1 if eval else self._num_envs

        memory = memory._replace(
            extras={
                "values": jnp.zeros(num_envs),
                "log_probs": jnp.zeros(num_envs),
            },
        )
        return memory

    def update(self, traj_batch, t_prime, state, mem):
        """Update the agent -> only called at the end of a trajectory"""
        _, _, mem = self._policy(state, t_prime.observation, mem)

        traj_batch = self._prepare_batch(traj_batch, t_prime, mem.extras)
        state, mem, results = self._sgd_step(state, traj_batch)
        self._logger.metrics["sgd_steps"] += (
            self._num_minibatches * self._num_epochs
        )
        self._logger.metrics["loss_total"] = results["loss_total"]
        self._logger.metrics["loss_policy"] = results["loss_policy"]
        self._logger.metrics["loss_value"] = results["loss_value"]
        self._logger.metrics["loss_entropy"] = results["loss_entropy"]
        self._logger.metrics["entropy_cost"] = results["entropy_cost"]

        return state, mem


def make_agent(
    args, obs_spec, action_spec, seed: int, player_id: int, has_sgd_jit: bool
):
    """Make PPO agent"""

    if args.env_id == "CartPole-v1":
        print(f"Making network for {args.env_id}")
        network = make_cartpole_network(action_spec)

    else:
        print(f"Making network for {args.env_id}")
        network = make_network(action_spec)

    # Optimizer
    batch_size = int(args.num_envs * args.num_steps)
    transition_steps = (
        args.total_timesteps
        / batch_size
        * args.ppo.num_epochs
        * args.ppo.num_minibatches
    )

    if args.ppo.lr_scheduling:
        scheduler = optax.linear_schedule(
            init_value=args.ppo.learning_rate,
            end_value=0,
            transition_steps=transition_steps,
        )
        optimizer = optax.chain(
            optax.clip_by_global_norm(args.ppo.max_gradient_norm),
            optax.scale_by_adam(eps=args.ppo.adam_epsilon),
            optax.scale_by_schedule(scheduler),
            optax.scale(-1),
        )

    else:
        optimizer = optax.chain(
            optax.clip_by_global_norm(args.ppo.max_gradient_norm),
            optax.scale_by_adam(eps=args.ppo.adam_epsilon),
            optax.scale(-args.ppo.learning_rate),
        )

    # Random key
    random_key = jax.random.PRNGKey(seed=seed)

    agent = PPO(
        network=network,
        optimizer=optimizer,
        random_key=random_key,
        obs_spec=obs_spec,
        num_envs=args.num_envs,
        num_steps=args.num_steps,
        num_minibatches=args.ppo.num_minibatches,
        num_epochs=args.ppo.num_epochs,
        clip_value=args.ppo.clip_value,
        value_coeff=args.ppo.value_coeff,
        anneal_entropy=args.ppo.anneal_entropy,
        entropy_coeff_start=args.ppo.entropy_coeff_start,
        entropy_coeff_end=args.ppo.entropy_coeff_end,
        entropy_coeff_horizon=args.ppo.entropy_coeff_horizon,
        ppo_clipping_epsilon=args.ppo.ppo_clipping_epsilon,
        gamma=args.ppo.gamma,
        gae_lambda=args.ppo.gae_lambda,
        has_sgd_jit=has_sgd_jit,
    )
    agent.player_id = player_id
    return agent


if __name__ == "__main__":
    pass<|MERGE_RESOLUTION|>--- conflicted
+++ resolved
@@ -58,11 +58,7 @@
     ):
         @jax.jit
         def policy(
-<<<<<<< HEAD
-            state: TrainingState, observation: TimeStep, mem: MemoryState
-=======
             state: TrainingState, observation: jnp.ndarray, mem: MemoryState
->>>>>>> 09d02330
         ):
             """Agent policy to select actions and calculate agent specific information"""
             key, subkey = jax.random.split(state.random_key)
@@ -370,12 +366,9 @@
                 opt_state=opt_state,
                 random_key=key,
                 timesteps=timesteps + batch_size,
-<<<<<<< HEAD
-=======
             )
 
             new_mem = MemoryState(
->>>>>>> 09d02330
                 extras={
                     "log_probs": jnp.zeros(num_envs),
                     "values": jnp.zeros(num_envs),
@@ -397,11 +390,7 @@
                 opt_state=initial_opt_state,
                 timesteps=0,
             ), MemoryState(
-<<<<<<< HEAD
-                hidden=None,
-=======
                 hidden=jnp.zeros((num_envs, 1)),
->>>>>>> 09d02330
                 extras={
                     "values": jnp.zeros(num_envs),
                     "log_probs": jnp.zeros(num_envs),
@@ -410,11 +399,7 @@
 
         # Initialise training state (parameters, optimiser state, extras).
         self.make_initial_state = make_initial_state
-<<<<<<< HEAD
-        self._state, self._mem = make_initial_state(random_key, obs_spec)
-=======
         self._state, self._mem = make_initial_state(random_key, jnp.zeros(1))
->>>>>>> 09d02330
         self._prepare_batch = jax.jit(prepare_batch)
         has_sgd_jit = True
         if has_sgd_jit:
@@ -453,11 +438,7 @@
         )
         return utils.to_numpy(actions)
 
-<<<<<<< HEAD
-    def reset_memory(self, memory) -> TrainingState:
-=======
     def reset_memory(self, memory, eval=False) -> TrainingState:
->>>>>>> 09d02330
         num_envs = 1 if eval else self._num_envs
 
         memory = memory._replace(
