# Adapted from https://github.com/deepmind/acme/blob/master/acme/agents/jax/ppo/learning.py

from typing import Any, Dict, NamedTuple, Tuple

import haiku as hk
import jax
import jax.numpy as jnp
import optax
from dm_env import TimeStep

from pax import utils
from pax.ppo.networks import make_cartpole_network, make_network
from pax.utils import TrainingState, get_advantages


class Batch(NamedTuple):
    """A batch of data; all shapes are expected to be [B, ...]."""

    observations: jnp.ndarray
    actions: jnp.ndarray
    advantages: jnp.ndarray

    # Target value estimate used to bootstrap the value function.
    target_values: jnp.ndarray

    # Value estimate and action log-prob at behavior time.
    behavior_values: jnp.ndarray
    behavior_log_probs: jnp.ndarray


class Logger:
    metrics: dict


class PPO:
    """A simple PPO agent using JAX"""

    def __init__(
        self,
        network: NamedTuple,
        optimizer: optax.GradientTransformation,
        random_key: jnp.ndarray,
        obs_spec: Tuple,
        num_envs: int = 4,
        num_steps: int = 500,
        num_minibatches: int = 16,
        num_epochs: int = 4,
        clip_value: bool = True,
        value_coeff: float = 0.5,
        anneal_entropy: bool = False,
        entropy_coeff_start: float = 0.1,
        entropy_coeff_end: float = 0.01,
        entropy_coeff_horizon: int = 3_000_000,
        ppo_clipping_epsilon: float = 0.2,
        gamma: float = 0.99,
        gae_lambda: float = 0.95,
        has_sgd_jit: bool = False,
    ):
        @jax.jit
        def policy(
            params: hk.Params, observation: TimeStep, state: TrainingState
        ):
            """Agent policy to select actions and calculate agent specific information"""
            key, subkey = jax.random.split(state.random_key)
            dist, values = network.apply(params, observation)
            actions = dist.sample(seed=subkey)
            state.extras["values"] = values
            state.extras["log_probs"] = dist.log_prob(actions)
            state = TrainingState(
                params=params,
                opt_state=state.opt_state,
                random_key=key,
                timesteps=state.timesteps,
                extras=state.extras,
                hidden=None,
            )
            return actions, state

        @jax.jit
        def prepare_batch(
            traj_batch: NamedTuple, t_prime: TimeStep, action_extras: dict
        ):
            # Rollouts complete -> Training begins
            # Add an additional rollout step for advantage calculation

            _value = jax.lax.select(
                t_prime.last(),
                action_extras["values"],
                jnp.zeros_like(action_extras["values"]),
            )

            _value = jax.lax.expand_dims(_value, [0])
            _reward = jax.lax.expand_dims(t_prime.reward, [0])
            _done = jax.lax.select(
                t_prime.last(),
                2 * jnp.ones_like(_value),
                jnp.zeros_like(_value),
            )

            # need to add final value here
            traj_batch = traj_batch._replace(
                behavior_values=jnp.concatenate(
                    [traj_batch.behavior_values, _value], axis=0
                )
            )
            traj_batch = traj_batch._replace(
                rewards=jnp.concatenate([traj_batch.rewards, _reward], axis=0)
            )
            traj_batch = traj_batch._replace(
                dones=jnp.concatenate([traj_batch.dones, _done], axis=0)
            )
            return traj_batch

        @jax.jit
        def gae_advantages(
            rewards: jnp.ndarray, values: jnp.ndarray, dones: jnp.ndarray
        ) -> jnp.ndarray:
            """Calculates the gae advantages from a sequence. Note that the
            arguments are of length = rollout length + 1"""
            # Only need up to the rollout length
            # num_steps x num_envs x
            rewards = rewards[:-1]
            dones = dones[:-1]

            # 'Zero out' the terminated states
            discounts = gamma * jnp.where(dones < 2, 1, 0)

<<<<<<< HEAD
            # delta = rewards + discounts * values[1:] - values[:-1]
            # advantage_t = [0.0]
            # for t in reversed(range(delta.shape[0])):
            #     advantage_t.insert(
            #         0, delta[t] + gae_lambda * discounts[t] * advantage_t[0]
            #     )
            # advantages = jax.lax.stop_gradient(jnp.array(advantage_t[:-1]))

            # this is where the gae function will end

            def _get_advantages(gae_and_next_value, transition):
                gae, next_value = gae_and_next_value
                value, reward, discounts = transition
                value_diff = discounts * next_value - value
                delta = reward + value_diff
                gae = delta + discounts * gae_lambda * gae
                return (gae, value), gae

            reverse_batch = (
                jnp.flip(values[:-1], axis=0),
                jnp.flip(rewards, axis=0),
                jnp.flip(discounts, axis=0),
            )

            _, advantages = jax.lax.scan(
                _get_advantages,
                (jnp.zeros_like(values[-1]), values[-1]),
                reverse_batch,
            )

            advantages = jnp.flip(advantages, axis=0)
=======
            reverse_batch = (
                jnp.flip(values[:-1], axis=0),
                jnp.flip(rewards, axis=0),
                jnp.flip(discounts, axis=0),
            )

            _, advantages = jax.lax.scan(
                get_advantages,
                (
                    jnp.zeros_like(values[-1]),
                    values[-1],
                    jnp.ones_like(values[-1]) * gae_lambda,
                ),
                reverse_batch,
            )

            advantages = jnp.flip(advantages, axis=0)

>>>>>>> e543579a
            target_values = values[:-1] + advantages  # Q-value estimates
            target_values = jax.lax.stop_gradient(target_values)
            return advantages, target_values

        def loss(
            params: hk.Params,
            timesteps: int,
            observations: jnp.ndarray,
            actions: jnp.array,
            behavior_log_probs: jnp.array,
            target_values: jnp.array,
            advantages: jnp.array,
            behavior_values: jnp.array,
        ):
            """Surrogate loss using clipped probability ratios."""
            distribution, values = network.apply(params, observations)
            log_prob = distribution.log_prob(actions)
            entropy = distribution.entropy()

            # Compute importance sampling weights: current policy / behavior policy.
            rhos = jnp.exp(log_prob - behavior_log_probs)

            # Policy loss: Clipping
            clipped_ratios_t = jnp.clip(
                rhos, 1.0 - ppo_clipping_epsilon, 1.0 + ppo_clipping_epsilon
            )
            clipped_objective = jnp.fmin(
                rhos * advantages, clipped_ratios_t * advantages
            )
            policy_loss = -jnp.mean(clipped_objective)

            # Value loss: MSE
            value_cost = value_coeff
            unclipped_value_error = target_values - values
            unclipped_value_loss = unclipped_value_error**2

            # Value clipping
            if clip_value:
                # Clip values to reduce variablility during critic training.
                clipped_values = behavior_values + jnp.clip(
                    values - behavior_values,
                    -ppo_clipping_epsilon,
                    ppo_clipping_epsilon,
                )
                clipped_value_error = target_values - clipped_values
                clipped_value_loss = clipped_value_error**2
                value_loss = jnp.mean(
                    jnp.fmax(unclipped_value_loss, clipped_value_loss)
                )
            else:
                value_loss = jnp.mean(unclipped_value_loss)

            # Entropy loss: Standard entropy term
            # Calculate the new value based on linear annealing formula
            if anneal_entropy:
                fraction = jnp.fmax(1 - timesteps / entropy_coeff_horizon, 0)
                entropy_cost = (
                    fraction * entropy_coeff_start
                    + (1 - fraction) * entropy_coeff_end
                )
            # Constant Entropy term
            else:
                entropy_cost = entropy_coeff_start
            entropy_loss = -jnp.mean(entropy)

            # Total loss: Minimize policy and value loss; maximize entropy
            total_loss = (
                policy_loss
                + entropy_cost * entropy_loss
                + value_loss * value_cost
            )

            return total_loss, {
                "loss_total": total_loss,
                "loss_policy": policy_loss,
                "loss_value": value_loss,
                "loss_entropy": entropy_loss,
                "entropy_cost": entropy_cost,
            }

        def sgd_step(
            state: TrainingState, sample: NamedTuple
        ) -> Tuple[TrainingState, Dict[str, jnp.ndarray]]:
            """Performs a minibatch SGD step, returning new state and metrics."""

            # Extract data
            (
                observations,
                actions,
                rewards,
                behavior_log_probs,
                behavior_values,
                dones,
            ) = (
                sample.observations,
                sample.actions,
                sample.rewards,
                sample.behavior_log_probs,
                sample.behavior_values,
                sample.dones,
            )

            # batch_gae_advantages = jax.vmap(gae_advantages, 1, (0, 0))
            advantages, target_values = gae_advantages(
                rewards=rewards, values=behavior_values, dones=dones
            )

            # Exclude the last step - it was only used for bootstrapping.
            # The shape is [num_steps, num_envs, ..]
            behavior_values = behavior_values[:-1, :]
            trajectories = Batch(
                observations=observations,
                actions=actions,
                advantages=advantages,
                behavior_log_probs=behavior_log_probs,
                target_values=target_values,
                behavior_values=behavior_values,
            )

            # Concatenate all trajectories. Reshape from [num_envs, num_steps, ..]
            # to [num_envs * num_steps,..]
            assert len(target_values.shape) > 1
            num_envs = target_values.shape[1]
            num_steps = target_values.shape[0]
            batch_size = num_envs * num_steps
            assert batch_size % num_minibatches == 0, (
                "Num minibatches must divide batch size. Got batch_size={}"
                " num_minibatches={}."
            ).format(batch_size, num_minibatches)

            batch = jax.tree_map(
                lambda x: x.reshape((batch_size,) + x.shape[2:]), trajectories
            )

            # Compute gradients.
            grad_fn = jax.jit(jax.grad(loss, has_aux=True))

            @jax.jit
            def model_update_minibatch(
                carry: Tuple[hk.Params, optax.OptState, int],
                minibatch: Batch,
            ) -> Tuple[
                Tuple[hk.Params, optax.OptState, int], Dict[str, jnp.ndarray]
            ]:
                """Performs model update for a single minibatch."""
                params, opt_state, timesteps = carry
                # Normalize advantages at the minibatch level before using them.
                advantages = (
                    minibatch.advantages
                    - jnp.mean(minibatch.advantages, axis=0)
                ) / (jnp.std(minibatch.advantages, axis=0) + 1e-8)
                gradients, metrics = grad_fn(
                    params,
                    timesteps,
                    minibatch.observations,
                    minibatch.actions,
                    minibatch.behavior_log_probs,
                    minibatch.target_values,
                    advantages,
                    minibatch.behavior_values,
                )

                # Apply updates
                updates, opt_state = optimizer.update(gradients, opt_state)
                params = optax.apply_updates(params, updates)

                metrics["norm_grad"] = optax.global_norm(gradients)
                metrics["norm_updates"] = optax.global_norm(updates)
                return (params, opt_state, timesteps), metrics

            @jax.jit
            def model_update_epoch(
                carry: Tuple[
                    jnp.ndarray, hk.Params, optax.OptState, int, Batch
                ],
                unused_t: Tuple[()],
            ) -> Tuple[
                Tuple[jnp.ndarray, hk.Params, optax.OptState, Batch],
                Dict[str, jnp.ndarray],
            ]:
                """Performs model updates based on one epoch of data."""
                key, params, opt_state, timesteps, batch = carry
                key, subkey = jax.random.split(key)
                permutation = jax.random.permutation(subkey, batch_size)
                shuffled_batch = jax.tree_map(
                    lambda x: jnp.take(x, permutation, axis=0), batch
                )
                minibatches = jax.tree_map(
                    lambda x: jnp.reshape(
                        x, [num_minibatches, -1] + list(x.shape[1:])
                    ),
                    shuffled_batch,
                )

                (params, opt_state, timesteps), metrics = jax.lax.scan(
                    model_update_minibatch,
                    (params, opt_state, timesteps),
                    minibatches,
                    length=num_minibatches,
                )
                return (key, params, opt_state, timesteps, batch), metrics

            params = state.params
            opt_state = state.opt_state
            timesteps = state.timesteps

            # Repeat training for the given number of epoch, taking a random
            # permutation for every epoch.
            # signature is scan(function, carry, tuple to iterate over, length)
            (key, params, opt_state, timesteps, _), metrics = jax.lax.scan(
                model_update_epoch,
                (state.random_key, params, opt_state, timesteps, batch),
                (),
                length=num_epochs,
            )

            metrics = jax.tree_map(jnp.mean, metrics)
            metrics["rewards_mean"] = jnp.mean(
                jnp.abs(jnp.mean(rewards, axis=(0, 1)))
            )
            metrics["rewards_std"] = jnp.std(rewards, axis=(0, 1))

            new_state = TrainingState(
                params=params,
                opt_state=opt_state,
                random_key=key,
                timesteps=timesteps,
                extras={
                    "log_probs": jnp.zeros(num_envs),
                    "values": jnp.zeros(num_envs),
                },
                hidden=None,
            )
            return new_state, metrics

        def make_initial_state(key: Any, obs_spec: Tuple) -> TrainingState:
            """Initialises the training state (parameters and optimiser state)."""
            key, subkey = jax.random.split(key)
            dummy_obs = jnp.zeros(shape=obs_spec)
            dummy_obs = utils.add_batch_dim(dummy_obs)
            initial_params = network.init(subkey, dummy_obs)
            initial_opt_state = optimizer.init(initial_params)
            return TrainingState(
                params=initial_params,
                opt_state=initial_opt_state,
                random_key=key,
                timesteps=0,
                extras={
                    "values": jnp.zeros(num_envs),
                    "log_probs": jnp.zeros(num_envs),
                },
                hidden=None,
            )

        # Initialise training state (parameters, optimiser state, extras).
        self._make_initial_state = make_initial_state
        self._state = make_initial_state(random_key, obs_spec)
        self._prepare_batch = jax.jit(prepare_batch)
        if has_sgd_jit:
            self._sgd_step = jax.jit(sgd_step)
        else:
            self._sgd_step = sgd_step

        # Set up counters and logger
        self._logger = Logger()
        self._total_steps = 0
        self._until_sgd = 0
        self._logger.metrics = {
            "total_steps": 0,
            "sgd_steps": 0,
            "loss_total": 0,
            "loss_policy": 0,
            "loss_value": 0,
            "loss_entropy": 0,
            "entropy_cost": entropy_coeff_start,
        }

        # Initialize functions
        self._policy = policy

        # Other useful hyperparameters
        self._num_envs = num_envs  # number of environments
        self._num_steps = num_steps  # number of steps per environment
        self._batch_size = int(num_envs * num_steps)  # number in one batch
        self._num_minibatches = num_minibatches  # number of minibatches
        self._num_epochs = num_epochs  # number of epochs to use sample

    def select_action(self, t: TimeStep):
        """Selects action and updates info with PPO specific information"""
        actions, self._state = self._policy(
            self._state.params, t.observation, self._state
        )
        return utils.to_numpy(actions)

    def reset_memory(self) -> TrainingState:
        self._state = self._state._replace(
            extras={
                "values": jnp.zeros(self._num_envs),
                "log_probs": jnp.zeros(self._num_envs),
            }
        )
        return self._state

    def update(self, traj_batch, t_prime: TimeStep, state):
        """Update the agent -> only called at the end of a trajectory"""
        _, state = self._policy(state.params, t_prime.observation, state)

        traj_batch = self._prepare_batch(traj_batch, t_prime, state.extras)
        state, results = self._sgd_step(state, traj_batch)
        self._logger.metrics["sgd_steps"] += (
            self._num_minibatches * self._num_epochs
        )
        self._logger.metrics["loss_total"] = results["loss_total"]
        self._logger.metrics["loss_policy"] = results["loss_policy"]
        self._logger.metrics["loss_value"] = results["loss_value"]
        self._logger.metrics["loss_entropy"] = results["loss_entropy"]
        self._logger.metrics["entropy_cost"] = results["entropy_cost"]

        return state


def make_agent(
    args, obs_spec, action_spec, seed: int, player_id: int, has_sgd_jit: bool
):
    """Make PPO agent"""

    if args.env_id == "CartPole-v1":
        print(f"Making network for {args.env_id}")
        network = make_cartpole_network(action_spec)

    else:
        print(f"Making network for {args.env_id}")
        network = make_network(action_spec)

    # Optimizer
    batch_size = int(args.num_envs * args.num_steps)
    transition_steps = (
        args.total_timesteps
        / batch_size
        * args.ppo.num_epochs
        * args.ppo.num_minibatches
    )

    if args.ppo.lr_scheduling:
        scheduler = optax.linear_schedule(
            init_value=args.ppo.learning_rate,
            end_value=0,
            transition_steps=transition_steps,
        )
        optimizer = optax.chain(
            optax.clip_by_global_norm(args.ppo.max_gradient_norm),
            optax.scale_by_adam(eps=args.ppo.adam_epsilon),
            optax.scale_by_schedule(scheduler),
            optax.scale(-1),
        )

    else:
        optimizer = optax.chain(
            optax.clip_by_global_norm(args.ppo.max_gradient_norm),
            optax.scale_by_adam(eps=args.ppo.adam_epsilon),
            optax.scale(-args.ppo.learning_rate),
        )

    # Random key
    random_key = jax.random.PRNGKey(seed=seed)

    agent = PPO(
        network=network,
        optimizer=optimizer,
        random_key=random_key,
        obs_spec=obs_spec,
        num_envs=args.num_envs,
        num_steps=args.num_steps,
        num_minibatches=args.ppo.num_minibatches,
        num_epochs=args.ppo.num_epochs,
        clip_value=args.ppo.clip_value,
        value_coeff=args.ppo.value_coeff,
        anneal_entropy=args.ppo.anneal_entropy,
        entropy_coeff_start=args.ppo.entropy_coeff_start,
        entropy_coeff_end=args.ppo.entropy_coeff_end,
        entropy_coeff_horizon=args.ppo.entropy_coeff_horizon,
        ppo_clipping_epsilon=args.ppo.ppo_clipping_epsilon,
        gamma=args.ppo.gamma,
        gae_lambda=args.ppo.gae_lambda,
        has_sgd_jit=has_sgd_jit,
    )
    agent.player_id = player_id
    return agent


if __name__ == "__main__":
    pass<|MERGE_RESOLUTION|>--- conflicted
+++ resolved
@@ -125,39 +125,6 @@
             # 'Zero out' the terminated states
             discounts = gamma * jnp.where(dones < 2, 1, 0)
 
-<<<<<<< HEAD
-            # delta = rewards + discounts * values[1:] - values[:-1]
-            # advantage_t = [0.0]
-            # for t in reversed(range(delta.shape[0])):
-            #     advantage_t.insert(
-            #         0, delta[t] + gae_lambda * discounts[t] * advantage_t[0]
-            #     )
-            # advantages = jax.lax.stop_gradient(jnp.array(advantage_t[:-1]))
-
-            # this is where the gae function will end
-
-            def _get_advantages(gae_and_next_value, transition):
-                gae, next_value = gae_and_next_value
-                value, reward, discounts = transition
-                value_diff = discounts * next_value - value
-                delta = reward + value_diff
-                gae = delta + discounts * gae_lambda * gae
-                return (gae, value), gae
-
-            reverse_batch = (
-                jnp.flip(values[:-1], axis=0),
-                jnp.flip(rewards, axis=0),
-                jnp.flip(discounts, axis=0),
-            )
-
-            _, advantages = jax.lax.scan(
-                _get_advantages,
-                (jnp.zeros_like(values[-1]), values[-1]),
-                reverse_batch,
-            )
-
-            advantages = jnp.flip(advantages, axis=0)
-=======
             reverse_batch = (
                 jnp.flip(values[:-1], axis=0),
                 jnp.flip(rewards, axis=0),
@@ -176,7 +143,6 @@
 
             advantages = jnp.flip(advantages, axis=0)
 
->>>>>>> e543579a
             target_values = values[:-1] + advantages  # Q-value estimates
             target_values = jax.lax.stop_gradient(target_values)
             return advantages, target_values
