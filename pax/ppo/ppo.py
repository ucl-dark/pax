# Adapted from https://github.com/deepmind/acme/blob/master/acme/agents/jax/ppo/learning.py

from typing import Any, Mapping, NamedTuple, Tuple, Dict

from pax import utils
from pax.ppo.buffer import TrajectoryBuffer
from pax.ppo.networks import make_network, make_cartpole_network

from dm_env import TimeStep
import haiku as hk
import jax
import jax.numpy as jnp
import numpy as np
import optax


class Batch(NamedTuple):
    """A batch of data; all shapes are expected to be [B, ...]."""

    observations: jnp.ndarray
    actions: jnp.ndarray
    advantages: jnp.ndarray

    # Target value estimate used to bootstrap the value function.
    target_values: jnp.ndarray

    # Value estimate and action log-prob at behavior time.
    behavior_values: jnp.ndarray
    behavior_log_probs: jnp.ndarray


class TrainingState(NamedTuple):
    """Training state consists of network parameters, optimiser state, random key, timesteps, and extras."""

    params: hk.Params
    opt_state: optax.GradientTransformation
    random_key: jnp.ndarray
    timesteps: int
    extras: Mapping[str, jnp.ndarray]


class Logger:
    metrics: dict


class PPO:
    """A simple PPO agent using JAX"""

    def __init__(
        self,
        network: NamedTuple,
        optimizer: optax.GradientTransformation,
        random_key: jnp.ndarray,
        obs_spec: Tuple,
        num_envs: int = 4,
        num_steps: int = 500,
        num_minibatches: int = 16,
        num_epochs: int = 4,
        clip_value: bool = True,
        value_coeff: float = 0.5,
        anneal_entropy: bool = False,
        entropy_coeff_start: float = 0.1,
        entropy_coeff_end: float = 0.01,
        entropy_coeff_horizon: int = 3_000_000,
        ppo_clipping_epsilon: float = 0.2,
        gamma: float = 0.99,
        gae_lambda: float = 0.95,
    ):
        @jax.jit
        def policy(
            params: hk.Params, observation: TimeStep, state: TrainingState
        ):
            """Agent policy to select actions and calculate agent specific information"""
            key, subkey = jax.random.split(state.random_key)
            dist, values = network.apply(params, observation)
            actions = dist.sample(seed=subkey)
            state.extras["values"] = values
            state.extras["log_probs"] = dist.log_prob(actions)
            state = TrainingState(
                params=params,
                opt_state=state.opt_state,
                random_key=key,
                timesteps=state.timesteps,
                extras=state.extras,
            )
            return actions, state

        def rollouts(
            buffer: TrajectoryBuffer,
            t: TimeStep,
            actions: np.array,
            t_prime: TimeStep,
            state: TrainingState,
        ) -> None:
            """Stores rollout in buffer"""
            log_probs, values = (
                state.extras["log_probs"],
                state.extras["values"],
            )
            buffer.add(t, actions, log_probs, values, t_prime)

        def gae_advantages(
            rewards: jnp.ndarray, values: jnp.ndarray, dones: jnp.ndarray
        ) -> jnp.ndarray:
            """Calculates the gae advantages from a sequence. Note that the
            arguments are of length = rollout length + 1"""
            # Only need up to the rollout length
            rewards = rewards[:-1]
            dones = dones[:-1]

            # 'Zero out' the terminated states
            discounts = gamma * jnp.where(dones < 2, 1, 0)

            delta = rewards + discounts * values[1:] - values[:-1]
            advantage_t = [0.0]
            for t in reversed(range(delta.shape[0])):
                advantage_t.insert(
                    0, delta[t] + gae_lambda * discounts[t] * advantage_t[0]
                )
            advantages = jax.lax.stop_gradient(jnp.array(advantage_t[:-1]))

            # this is where the gae function will end
            target_values = values[:-1] + advantages  # Q-value estimates
            target_values = jax.lax.stop_gradient(target_values)
            return advantages, target_values

        def loss(
            params: hk.Params,
            timesteps: int,
            observations: jnp.ndarray,
            actions: jnp.array,
            behavior_log_probs: jnp.array,
            target_values: jnp.array,
            advantages: jnp.array,
            behavior_values: jnp.array,
        ):
            """Surrogate loss using clipped probability ratios."""
            distribution, values = network.apply(params, observations)
            log_prob = distribution.log_prob(actions)
            entropy = distribution.entropy()

            # Compute importance sampling weights: current policy / behavior policy.
            rhos = jnp.exp(log_prob - behavior_log_probs)

            # Policy loss: Clipping
            clipped_ratios_t = jnp.clip(
                rhos, 1.0 - ppo_clipping_epsilon, 1.0 + ppo_clipping_epsilon
            )
            clipped_objective = jnp.fmin(
                rhos * advantages, clipped_ratios_t * advantages
            )
            policy_loss = -jnp.mean(clipped_objective)

            # Value loss: MSE
            value_cost = value_coeff
            unclipped_value_error = target_values - values
            unclipped_value_loss = unclipped_value_error**2

            # Value clipping
            if clip_value:
                # Clip values to reduce variablility during critic training.
                clipped_values = behavior_values + jnp.clip(
                    values - behavior_values,
                    -ppo_clipping_epsilon,
                    ppo_clipping_epsilon,
                )
                clipped_value_error = target_values - clipped_values
                clipped_value_loss = clipped_value_error**2
                value_loss = jnp.mean(
                    jnp.fmax(unclipped_value_loss, clipped_value_loss)
                )
            else:
                value_loss = jnp.mean(unclipped_value_loss)

            # Entropy loss: Standard entropy term
            # Calculate the new value based on linear annealing formula
            if anneal_entropy:
                fraction = jnp.fmax(1 - timesteps / entropy_coeff_horizon, 0)
                entropy_cost = (
                    fraction * entropy_coeff_start
                    + (1 - fraction) * entropy_coeff_end
                )

            # Constant Entropy term
            # else:
            #     entropy_cost = entropy_coeff_start
            entropy_loss = -jnp.mean(entropy)

            # Total loss: Minimize policy and value loss; maximize entropy
            total_loss = (
                policy_loss
                + entropy_cost * entropy_loss
                + value_loss * value_cost
            )

            return total_loss, {
                "loss_total": total_loss,
                "loss_policy": policy_loss,
                "loss_value": value_loss,
                "loss_entropy": entropy_loss,
                "entropy_cost": entropy_cost,
            }

        @jax.jit
        def sgd_step(
            state: TrainingState, sample: NamedTuple
        ) -> Tuple[TrainingState, Dict[str, jnp.ndarray]]:
            """Performs a minibatch SGD step, returning new state and metrics."""

            # Extract data
            (
                observations,
                actions,
                rewards,
                behavior_log_probs,
                behavior_values,
                dones,
            ) = (
                sample.observations,
                sample.actions,
                sample.rewards,
                sample.behavior_log_probs,
                sample.behavior_values,
                sample.dones,
            )

            # vmap
            batch_gae_advantages = jax.vmap(gae_advantages, in_axes=0)
            advantages, target_values = batch_gae_advantages(
                rewards=rewards, values=behavior_values, dones=dones
            )

            # Exclude the last step - it was only used for bootstrapping.
            # The shape is [num_envs, num_steps, ..]
            (
                observations,
                actions,
                behavior_log_probs,
                behavior_values,
            ) = jax.tree_map(
                lambda x: x[:, :-1],
                (observations, actions, behavior_log_probs, behavior_values),
            )

            trajectories = Batch(
                observations=observations,
                actions=actions,
                advantages=advantages,
                behavior_log_probs=behavior_log_probs,
                target_values=target_values,
                behavior_values=behavior_values,
            )

            # Concatenate all trajectories. Reshape from [num_envs, num_steps, ..]
            # to [num_envs * num_steps,..]
            assert len(target_values.shape) > 1
            num_envs = target_values.shape[0]
            num_steps = target_values.shape[1]
            batch_size = num_envs * num_steps
            assert batch_size % num_minibatches == 0, (
                "Num minibatches must divide batch size. Got batch_size={}"
                " num_minibatches={}."
            ).format(batch_size, num_minibatches)

            batch = jax.tree_map(
                lambda x: x.reshape((batch_size,) + x.shape[2:]), trajectories
            )

            # Compute gradients.
            grad_fn = jax.grad(loss, has_aux=True)

            def model_update_minibatch(
                carry: Tuple[hk.Params, optax.OptState, int],
                minibatch: Batch,
            ) -> Tuple[
                Tuple[hk.Params, optax.OptState, int], Dict[str, jnp.ndarray]
            ]:
                """Performs model update for a single minibatch."""
                params, opt_state, timesteps = carry
                # Normalize advantages at the minibatch level before using them.
                advantages = (
                    minibatch.advantages
                    - jnp.mean(minibatch.advantages, axis=0)
                ) / (jnp.std(minibatch.advantages, axis=0) + 1e-8)
                gradients, metrics = grad_fn(
                    params,
                    timesteps,
                    minibatch.observations,
                    minibatch.actions,
                    minibatch.behavior_log_probs,
                    minibatch.target_values,
                    advantages,
                    minibatch.behavior_values,
                )

                # Apply updates
                updates, opt_state = optimizer.update(gradients, opt_state)
                params = optax.apply_updates(params, updates)

                metrics["norm_grad"] = optax.global_norm(gradients)
                metrics["norm_updates"] = optax.global_norm(updates)
                return (params, opt_state, timesteps), metrics

            def model_update_epoch(
                carry: Tuple[
                    jnp.ndarray, hk.Params, optax.OptState, int, Batch
                ],
                unused_t: Tuple[()],
            ) -> Tuple[
                Tuple[jnp.ndarray, hk.Params, optax.OptState, Batch],
                Dict[str, jnp.ndarray],
            ]:
                """Performs model updates based on one epoch of data."""
                key, params, opt_state, timesteps, batch = carry
                key, subkey = jax.random.split(key)
                permutation = jax.random.permutation(subkey, batch_size)
                shuffled_batch = jax.tree_map(
                    lambda x: jnp.take(x, permutation, axis=0), batch
                )
                minibatches = jax.tree_map(
                    lambda x: jnp.reshape(
                        x, [num_minibatches, -1] + list(x.shape[1:])
                    ),
                    shuffled_batch,
                )

                (params, opt_state, timesteps), metrics = jax.lax.scan(
                    model_update_minibatch,
                    (params, opt_state, timesteps),
                    minibatches,
                    length=num_minibatches,
                )
                return (key, params, opt_state, timesteps, batch), metrics

            params = state.params
            opt_state = state.opt_state
            timesteps = state.timesteps

            # Repeat training for the given number of epoch, taking a random
            # permutation for every epoch.
            # signature is scan(function, carry, tuple to iterate over, length)
            (key, params, opt_state, timesteps, _), metrics = jax.lax.scan(
                model_update_epoch,
                (state.random_key, params, opt_state, timesteps, batch),
                (),
                length=num_epochs,
            )

            metrics = jax.tree_map(jnp.mean, metrics)
            metrics["rewards_mean"] = jnp.mean(
                jnp.abs(jnp.mean(rewards, axis=(0, 1)))
            )
            metrics["rewards_std"] = jnp.std(rewards, axis=(0, 1))

            new_state = TrainingState(
                params=params,
                opt_state=opt_state,
                random_key=key,
                timesteps=timesteps,
                extras={"log_probs": None, "values": None},
            )

            return new_state, metrics

        def make_initial_state(key: Any, obs_spec: Tuple) -> TrainingState:
            """Initialises the training state (parameters and optimiser state)."""
            key, subkey = jax.random.split(key)
            dummy_obs = jnp.zeros(shape=obs_spec)
            dummy_obs = utils.add_batch_dim(dummy_obs)
            initial_params = network.init(subkey, dummy_obs)
            initial_opt_state = optimizer.init(initial_params)
            return TrainingState(
                params=initial_params,
                opt_state=initial_opt_state,
                random_key=key,
                timesteps=0,
                extras={"values": None, "log_probs": None},
            )

        # Initialise training state (parameters, optimiser state, extras).
        self._state = make_initial_state(random_key, obs_spec)

        # Initialize buffer and sgd
        self._trajectory_buffer = TrajectoryBuffer(
            num_envs, num_steps, obs_spec
        )
        self._sgd_step = sgd_step

        # Set up counters and logger
        self._logger = Logger()
        self._total_steps = 0
        self._until_sgd = 0
        self._logger.metrics = {
            "total_steps": 0,
            "sgd_steps": 0,
            "loss_total": 0,
            "loss_policy": 0,
            "loss_value": 0,
            "loss_entropy": 0,
            "entropy_cost": entropy_coeff_start,
        }

        # Initialize functions
        self._policy = policy
        self._rollouts = rollouts

        # Other useful hyperparameters
        self._num_envs = num_envs  # number of environments
        self._num_steps = num_steps  # number of steps per environment
        self._batch_size = int(num_envs * num_steps)  # number in one batch
        self._num_minibatches = num_minibatches  # number of minibatches
        self._num_epochs = num_epochs  # number of epochs to use sample

    def select_action(self, t: TimeStep):
        """Selects action and updates info with PPO specific information"""
        actions, self._state = self._policy(
            self._state.params, t.observation, self._state
        )
        return utils.to_numpy(actions)

    def update(
        self,
        t: TimeStep,
        actions: np.array,
        t_prime: TimeStep,
        other_agents=None,
    ):
        # Adds agent and environment info to buffer
        self._rollouts(
            buffer=self._trajectory_buffer,
            t=t,
            actions=actions,
            t_prime=t_prime,
            state=self._state,
        )

        # Log metrics
        self._total_steps += self._num_envs
        self._logger.metrics["total_steps"] += self._num_envs

        # Update internal state with total_steps
        self._state = TrainingState(
            params=self._state.params,
            opt_state=self._state.opt_state,
            random_key=self._state.random_key,
            timesteps=self._total_steps,
            extras=self._state.extras,
        )

        # Update counter until doing SGD
        self._until_sgd += 1

        # Rollouts onging
        if self._until_sgd % (self._num_steps) != 0:
            return

        # Rollouts complete -> Training begins
        # Add an additional rollout step for advantage calculation
        _, self._state = self._policy(
            self._state.params, t_prime.observation, self._state
        )

        self._trajectory_buffer.add(
<<<<<<< HEAD
            timestep=t_prime,  # this should be t_prime
=======
            timestep=t_prime,
>>>>>>> 2352874d
            action=0,
            log_prob=0,
            value=self._state.extras["values"]
            if not t_prime.last()
            else jnp.zeros_like(self._state.extras["values"]),
            new_timestep=t_prime,
        )

        sample = self._trajectory_buffer.sample()
        self._state, results = self._sgd_step(self._state, sample)
        self._logger.metrics["sgd_steps"] += (
            self._num_minibatches * self._num_epochs
        )
        self._logger.metrics["loss_total"] = results["loss_total"]
        self._logger.metrics["loss_policy"] = results["loss_policy"]
        self._logger.metrics["loss_value"] = results["loss_value"]
        self._logger.metrics["loss_entropy"] = results["loss_entropy"]
        self._logger.metrics["entropy_cost"] = results["entropy_cost"]


def make_agent(args, obs_spec, action_spec, seed: int, player_id: int):
    """Make PPO agent"""

    if args.env_id == "CartPole-v1":
        print(f"Making network for {args.env_id}")
        network = make_cartpole_network(action_spec)

    else:
        print(f"Making network for {args.env_id}")
        network = make_network(action_spec)

    # Optimizer
    batch_size = int(args.num_envs * args.num_steps)
    transition_steps = (
        args.total_timesteps
        / batch_size
        * args.ppo.num_epochs
        * args.ppo.num_minibatches
    )

    if args.ppo.lr_scheduling:
        scheduler = optax.linear_schedule(
            init_value=args.ppo.learning_rate,
            end_value=0,
            transition_steps=transition_steps,
        )
        optimizer = optax.chain(
            optax.clip_by_global_norm(args.ppo.max_gradient_norm),
            optax.scale_by_adam(eps=args.ppo.adam_epsilon),
            optax.scale_by_schedule(scheduler),
            optax.scale(-1),
        )

    else:
        optimizer = optax.chain(
            optax.clip_by_global_norm(args.ppo.max_gradient_norm),
            optax.scale_by_adam(eps=args.ppo.adam_epsilon),
            optax.scale(-args.ppo.learning_rate),
        )

    # Random key
    random_key = jax.random.PRNGKey(seed=seed)

    return PPO(
        network=network,
        optimizer=optimizer,
        random_key=random_key,
        obs_spec=obs_spec,
        num_envs=args.num_envs,
        num_steps=args.num_steps,
        num_minibatches=args.ppo.num_minibatches,
        num_epochs=args.ppo.num_epochs,
        clip_value=args.ppo.clip_value,
        value_coeff=args.ppo.value_coeff,
        anneal_entropy=args.ppo.anneal_entropy,
        entropy_coeff_start=args.ppo.entropy_coeff_start,
        entropy_coeff_end=args.ppo.entropy_coeff_end,
        entropy_coeff_horizon=args.ppo.entropy_coeff_horizon,
        ppo_clipping_epsilon=args.ppo.ppo_clipping_epsilon,
        gamma=args.ppo.gamma,
        gae_lambda=args.ppo.gae_lambda,
    )


if __name__ == "__main__":
    pass<|MERGE_RESOLUTION|>--- conflicted
+++ resolved
@@ -461,11 +461,7 @@
         )
 
         self._trajectory_buffer.add(
-<<<<<<< HEAD
-            timestep=t_prime,  # this should be t_prime
-=======
             timestep=t_prime,
->>>>>>> 2352874d
             action=0,
             log_prob=0,
             value=self._state.extras["values"]
