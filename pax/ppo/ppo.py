--- conflicted
+++ resolved
@@ -432,55 +432,12 @@
         )
         return utils.to_numpy(actions)
 
-<<<<<<< HEAD
-    def update(
-        self,
-        t: TimeStep,
-        actions: np.array,
-        t_prime: TimeStep,
-        other_agents=None,
-    ):
-        # Adds agent and environment info to buffer
-        self._rollouts(
-            buffer=self._trajectory_buffer,
-            t=t,
-            actions=actions,
-            t_prime=t_prime,
-            state=self._state,
-        )
-
-        # Log metrics
-        self._total_steps += self._num_envs
-        self._logger.metrics["total_steps"] += self._num_envs
-
-        # Update internal state with total_steps
-        self._state = TrainingState(
-            params=self._state.params,
-            opt_state=self._state.opt_state,
-            random_key=self._state.random_key,
-            timesteps=self._total_steps,
-            extras=self._state.extras,
-        )
-
-        # Update counter until doing SGD
-        self._until_sgd += 1
-
-        # Rollouts onging
-        if self._until_sgd % (self._num_steps) != 0:
-            return
-
-        # Rollouts complete -> Training begins
-        # Add an additional rollout step for advantage calculation
-        _, self._state = self._policy(
-            self._state.params, t_prime.observation, self._state
-=======
     def reset_memory(self) -> TrainingState:
         self._state = self._state._replace(
             extras={
                 "values": jnp.zeros(self._num_envs),
                 "log_probs": jnp.zeros(self._num_envs),
             }
->>>>>>> 59467e8c
         )
         return self._state
 
