# Adapted from https://github.com/deepmind/acme/blob/master/acme/agents/jax/ppo/learning.py

from typing import Any, Dict, Mapping, NamedTuple, Tuple

import haiku as hk
import jax
import jax.numpy as jnp
import optax
from dm_env import TimeStep

from pax import utils
from pax.ppo.networks import make_GRU, make_GRU_cartpole_network
from pax.utils import MemoryState, TrainingState, get_advantages


class Batch(NamedTuple):
    """A batch of data; all shapes are expected to be [B, ...]."""

    observations: jnp.ndarray
    actions: jnp.ndarray
    advantages: jnp.ndarray

    # Target value estimate used to bootstrap the value function.
    target_values: jnp.ndarray

    # Value estimate and action log-prob at behavior time.
    behavior_values: jnp.ndarray
    behavior_log_probs: jnp.ndarray

    # GRU specific
    hiddens: jnp.ndarray


class Logger:
    metrics: dict


class PPO:
    """A simple PPO agent with memory using JAX"""

    def __init__(
        self,
        network: NamedTuple,
        initial_hidden_state: jnp.ndarray,
        optimizer: optax.GradientTransformation,
        random_key: jnp.ndarray,
        gru_dim: int,
        obs_spec: Tuple,
        batch_size: int = 2000,
        num_envs: int = 4,
        num_steps: int = 500,
        num_minibatches: int = 16,
        num_epochs: int = 4,
        clip_value: bool = True,
        value_coeff: float = 0.5,
        anneal_entropy: bool = False,
        entropy_coeff_start: float = 0.1,
        entropy_coeff_end: float = 0.01,
        entropy_coeff_horizon: int = 3_000_000,
        ppo_clipping_epsilon: float = 0.2,
        gamma: float = 0.99,
        gae_lambda: float = 0.95,
        player_id: int = 0,
        has_sgd_jit: bool = True,
    ):
        @jax.jit
        def policy(
            state: TrainingState, observation: TimeStep, mem: MemoryState
        ):
            """Agent policy to select actions and calculate agent specific information"""
            key, subkey = jax.random.split(state.random_key)
            (dist, values), hidden_state = network.apply(
                state.params, observation, mem.hidden
            )

            actions = dist.sample(seed=subkey)
            mem.extras["values"] = values
            mem.extras["log_probs"] = dist.log_prob(actions)
            mem = mem._replace(hidden=hidden_state, extras=mem.extras)
<<<<<<< HEAD
=======

>>>>>>> 09d02330
            state = state._replace(random_key=key)
            return (
                actions,
                state,
                mem,
            )

        def gae_advantages(
            rewards: jnp.ndarray, values: jnp.ndarray, dones: jnp.ndarray
        ) -> jnp.ndarray:
            """Calculates the gae advantages from a sequence. Note that the
            arguments are of length = rollout length + 1"""
            # Only need up to the rollout length
            rewards = rewards[:-1]
            dones = dones[:-1]

            # 'Zero out' the terminated states
            discounts = gamma * jnp.where(dones < 2, 1, 0)

            reverse_batch = (
                jnp.flip(values[:-1], axis=0),
                jnp.flip(rewards, axis=0),
                jnp.flip(discounts, axis=0),
            )

            _, advantages = jax.lax.scan(
                get_advantages,
                (
                    jnp.zeros_like(values[-1]),
                    values[-1],
                    jnp.ones_like(values[-1]) * gae_lambda,
                ),
                reverse_batch,
            )

            advantages = jnp.flip(advantages, axis=0)
            target_values = values[:-1] + advantages  # Q-value estimates
            target_values = jax.lax.stop_gradient(target_values)
            return advantages, target_values

        def loss(
            params: hk.Params,
            timesteps: int,
            observations: jnp.ndarray,
            actions: jnp.array,
            behavior_log_probs: jnp.array,
            target_values: jnp.array,
            advantages: jnp.array,
            behavior_values: jnp.array,
            hiddens: jnp.ndarray,
        ):
            """Surrogate loss using clipped probability ratios."""
            (distribution, values), _ = network.apply(
                params, observations, hiddens
            )

            log_prob = distribution.log_prob(actions)
            entropy = distribution.entropy()

            # Compute importance sampling weights: current policy / behavior policy.
            rhos = jnp.exp(log_prob - behavior_log_probs)

            # Policy loss: Clipping
            clipped_ratios_t = jnp.clip(
                rhos, 1.0 - ppo_clipping_epsilon, 1.0 + ppo_clipping_epsilon
            )
            clipped_objective = jnp.fmin(
                rhos * advantages, clipped_ratios_t * advantages
            )
            policy_loss = -jnp.mean(clipped_objective)

            # Value loss: MSE
            value_cost = value_coeff
            unclipped_value_error = target_values - values
            unclipped_value_loss = unclipped_value_error**2

            # Value clipping
            if clip_value:
                # Clip values to reduce variablility during critic training.
                clipped_values = behavior_values + jnp.clip(
                    values - behavior_values,
                    -ppo_clipping_epsilon,
                    ppo_clipping_epsilon,
                )
                clipped_value_error = target_values - clipped_values
                clipped_value_loss = clipped_value_error**2
                value_loss = jnp.mean(
                    jnp.fmax(unclipped_value_loss, clipped_value_loss)
                )
            else:
                value_loss = jnp.mean(unclipped_value_loss)

            # Entropy loss: Standard entropy term
            # Calculate the new value based on linear annealing formula
            if anneal_entropy:
                fraction = jnp.fmax(1 - timesteps / entropy_coeff_horizon, 0)
                entropy_cost = (
                    fraction * entropy_coeff_start
                    + (1 - fraction) * entropy_coeff_end
                )
            # Constant Entropy term
            else:
                entropy_cost = entropy_coeff_start
            entropy_loss = -jnp.mean(entropy)

            # Total loss: Minimize policy and value loss; maximize entropy
            total_loss = (
                policy_loss
                + entropy_cost * entropy_loss
                + value_loss * value_cost
            )

            return total_loss, {
                "loss_total": total_loss,
                "loss_policy": policy_loss,
                "loss_value": value_loss,
                "loss_entropy": entropy_loss,
                "entropy_cost": entropy_cost,
            }
            # }, new_rnn_unroll_state

        self.grad_fn = jax.jit(jax.grad(loss, has_aux=True))

        @jax.jit
        def model_update_minibatch(
            carry: Tuple[hk.Params, optax.OptState, int],
            minibatch: Batch,
        ) -> Tuple[
            Tuple[hk.Params, optax.OptState, int], Dict[str, jnp.ndarray]
        ]:
            """Performs model update for a single minibatch."""
            params, opt_state, timesteps = carry
            # Normalize advantages at the minibatch level before using them.
            advantages = (
                minibatch.advantages - jnp.mean(minibatch.advantages, axis=0)
            ) / (jnp.std(minibatch.advantages, axis=0) + 1e-8)
            gradients, metrics = self.grad_fn(
                params,
                timesteps,
                minibatch.observations,
                minibatch.actions,
                minibatch.behavior_log_probs,
                minibatch.target_values,
                advantages,
                minibatch.behavior_values,
                minibatch.hiddens,
            )

            # Apply updates
            updates, opt_state = optimizer.update(gradients, opt_state)
            params = optax.apply_updates(params, updates)

            metrics["norm_grad"] = optax.global_norm(gradients)
            metrics["norm_updates"] = optax.global_norm(updates)
            return (params, opt_state, timesteps), metrics

        @jax.jit
        def model_update_epoch(
            carry: Tuple[jnp.ndarray, hk.Params, optax.OptState, int, Batch],
            unused_t: Tuple[()],
        ) -> Tuple[
            Tuple[jnp.ndarray, hk.Params, optax.OptState, Batch],
            Dict[str, jnp.ndarray],
        ]:
            """Performs model updates based on one epoch of data."""
            key, params, opt_state, timesteps, batch = carry
            key, subkey = jax.random.split(key)
            permutation = jax.random.permutation(subkey, batch_size)
            shuffled_batch = jax.tree_map(
                lambda x: jnp.take(x, permutation, axis=0), batch
            )
            shuffled_batch = batch
            minibatches = jax.tree_map(
                lambda x: jnp.reshape(
                    x, [num_minibatches, -1] + list(x.shape[1:])
                ),
                shuffled_batch,
            )

            (params, opt_state, timesteps), metrics = jax.lax.scan(
                model_update_minibatch,
                (params, opt_state, timesteps),
                minibatches,
                length=num_minibatches,
            )
            return (key, params, opt_state, timesteps, batch), metrics

        def sgd_step(
            state: TrainingState, sample: NamedTuple
        ) -> Tuple[TrainingState, Dict[str, jnp.ndarray]]:
            """Performs a minibatch SGD step, returning new state and metrics."""
            # Extract data
            (
                observations,
                actions,
                rewards,
                behavior_log_probs,
                behavior_values,
                dones,
                hiddens,
            ) = (
                sample.observations,
                sample.actions,
                sample.rewards,
                sample.behavior_log_probs,
                sample.behavior_values,
                sample.dones,
                sample.hiddens,
            )

            # batch_gae_advantages = jax.vmap(gae_advantages, 1, (0, 0))
            advantages, target_values = gae_advantages(
                rewards=rewards, values=behavior_values, dones=dones
            )

            # Exclude the last step - it was only used for bootstrapping.
            # The shape is [num_steps, num_envs, ..]
            behavior_values = behavior_values[:-1, :]
            trajectories = Batch(
                observations=observations,
                actions=actions,
                advantages=advantages,
                behavior_log_probs=behavior_log_probs,
                target_values=target_values,
                behavior_values=behavior_values,
                hiddens=hiddens,
            )
            # Concatenate all trajectories. Reshape from [num_envs, num_steps, ..]
            # to [num_envs * num_steps,..]
            assert len(target_values.shape) > 1
            num_envs = target_values.shape[1]
            num_steps = target_values.shape[0]
            batch_size = num_envs * num_steps
            assert batch_size % num_minibatches == 0, (
                "Num minibatches must divide batch size. Got batch_size={}"
                " num_minibatches={}."
            ).format(batch_size, num_minibatches)

            batch = jax.tree_map(
                lambda x: x.reshape((batch_size,) + x.shape[2:]), trajectories
            )

            params = state.params
            opt_state = state.opt_state
            timesteps = state.timesteps

            # Repeat training for the given number of epoch, taking a random
            # permutation for every epoch.
            # signature is scan(function, carry, tuple to iterate over, length)
            (key, params, opt_state, timesteps, _), metrics = jax.lax.scan(
                model_update_epoch,
                (state.random_key, params, opt_state, timesteps, batch),
                (),
                length=num_epochs,
            )

            metrics = jax.tree_map(jnp.mean, metrics)
            metrics["rewards_mean"] = jnp.mean(
                jnp.abs(jnp.mean(rewards, axis=(0, 1)))
            )
            metrics["rewards_std"] = jnp.std(rewards, axis=(0, 1))

            # Reset the memory
            new_state = TrainingState(
                params=params,
                opt_state=opt_state,
                random_key=key,
                timesteps=timesteps + batch_size,
            )

            new_memory = MemoryState(
                hidden=jnp.zeros(shape=(self._num_envs,) + (gru_dim,)),
                extras={
                    "log_probs": jnp.zeros(self._num_envs),
                    "values": jnp.zeros(self._num_envs),
                },
            )

            return new_state, new_memory, metrics

        def make_initial_state(
            key: Any, initial_hidden_state: jnp.ndarray
        ) -> TrainingState:
            """Initialises the training state (parameters and optimiser state)."""

            # We pass through initial_hidden_state so its easy to batch memory
            key, subkey = jax.random.split(key)
            dummy_obs = jnp.zeros(shape=obs_spec)
            dummy_obs = utils.add_batch_dim(dummy_obs)
            initial_params = network.init(
                subkey, dummy_obs, initial_hidden_state
            )
            initial_opt_state = optimizer.init(initial_params)
            return TrainingState(
                random_key=key,
                params=initial_params,
                opt_state=initial_opt_state,
                timesteps=0,
            ), MemoryState(
                hidden=jnp.zeros(
                    (num_envs, initial_hidden_state.shape[-1])
                ),  # initial_hidden_state,
                extras={
                    "values": jnp.zeros(num_envs),
                    "log_probs": jnp.zeros(num_envs),
                },
            )

        @jax.jit
        def prepare_batch(
            traj_batch: NamedTuple, t_prime: TimeStep, action_extras: dict
        ):
            # Rollouts complete -> Training begins
            # Add an additional rollout step for advantage calculation

            _value = jax.lax.select(
                t_prime.last(),
                jnp.zeros_like(action_extras["values"]),
                action_extras["values"],
            )

            _done = jax.lax.select(
                t_prime.last(),
                2 * jnp.ones_like(_value),
                jnp.zeros_like(_value),
            )
            _value = jax.lax.expand_dims(_value, [0])
            _reward = jax.lax.expand_dims(t_prime.reward, [0])
            _done = jax.lax.expand_dims(_done, [0])

            # need to add final value here
            traj_batch = traj_batch._replace(
                behavior_values=jnp.concatenate(
                    [traj_batch.behavior_values, _value], axis=0
                )
            )
            traj_batch = traj_batch._replace(
                rewards=jnp.concatenate([traj_batch.rewards, _reward], axis=0)
            )
            traj_batch = traj_batch._replace(
                dones=jnp.concatenate([traj_batch.dones, _done], axis=0)
            )

            return traj_batch

        # Initialise training state (parameters, optimiser state, extras).
        self._state, self._mem = make_initial_state(
            random_key, initial_hidden_state
        )

        self.make_initial_state = make_initial_state

        self.prepare_batch = prepare_batch
        if has_sgd_jit:
            self._sgd_step = jax.jit(sgd_step)
        else:
            self._sgd_step = sgd_step

        # Set up counters and logger
        self._logger = Logger()
        self._total_steps = 0
        self._until_sgd = 0
        self._logger.metrics = {
            "total_steps": 0,
            "sgd_steps": 0,
            "loss_total": 0,
            "loss_policy": 0,
            "loss_value": 0,
            "loss_entropy": 0,
            "entropy_cost": entropy_coeff_start,
        }

        # Initialize functions
        self._policy = policy
        self.forward = network.apply
        self.player_id = player_id

        # Other useful hyperparameters
        self._num_envs = num_envs  # number of environments
        self._num_steps = num_steps  # number of steps per environment
        self._batch_size = int(num_envs * num_steps)  # number in one batch
        self._num_minibatches = num_minibatches  # number of minibatches
        self._num_epochs = num_epochs  # number of epochs to use sample
        self._gru_dim = gru_dim

    def select_action(self, t: TimeStep):
        """Selects action and updates info with PPO specific information"""
        (
            actions,
            self._state,
            self._mem,
        ) = self._policy(self._state, t.observation, self._mem)
        return utils.to_numpy(actions)

    def reset_memory(self, memory, eval=False) -> TrainingState:
        num_envs = 1 if eval else self._num_envs

        memory = memory._replace(
            extras={
                "values": jnp.zeros(num_envs),
                "log_probs": jnp.zeros(num_envs),
            },
            hidden=jnp.zeros((num_envs, self._gru_dim)),
        )
        return memory

    def update(
        self,
        traj_batch,
        t_prime: TimeStep,
        state,
        mem,
    ):

        """Update the agent -> only called at the end of a trajectory"""

        _, _, mem = self._policy(state, t_prime.observation, mem)
        traj_batch = self.prepare_batch(traj_batch, t_prime, mem.extras)
        state, mem, results = self._sgd_step(state, traj_batch)

        # update logging

        self._logger.metrics["sgd_steps"] += (
            self._num_minibatches * self._num_epochs
        )
        self._logger.metrics["loss_total"] = results["loss_total"]
        self._logger.metrics["loss_policy"] = results["loss_policy"]
        self._logger.metrics["loss_value"] = results["loss_value"]
        self._logger.metrics["loss_entropy"] = results["loss_entropy"]
        self._logger.metrics["entropy_cost"] = results["entropy_cost"]
        return state, mem


# TODO: seed, and player_id not used in CartPole
def make_gru_agent(
    args, obs_spec, action_spec, seed: int, player_id: int, has_sgd_jit: bool
):
    """Make PPO agent"""
    # Network
    if args.env_id == "CartPole-v1":
        print(f"Making network for {args.env_id}")
        network, initial_hidden_state = make_GRU_cartpole_network(action_spec)

    else:
        print(f"Making network for {args.env_id}")
        network, initial_hidden_state = make_GRU(action_spec)

    gru_dim = initial_hidden_state.shape[1]

    initial_hidden_state = jnp.zeros(
        (args.num_envs, initial_hidden_state.shape[1])
    )

    # Optimizer
    batch_size = int(args.num_envs * args.num_steps * args.num_opponents)
    transition_steps = (
        args.total_timesteps
        / batch_size
        * args.ppo.num_epochs
        * args.ppo.num_minibatches
    )

    if args.ppo.lr_scheduling:
        scheduler = optax.linear_schedule(
            init_value=args.ppo.learning_rate,
            end_value=0,
            transition_steps=transition_steps,
        )
        optimizer = optax.chain(
            optax.clip_by_global_norm(args.ppo.max_gradient_norm),
            optax.scale_by_adam(eps=args.ppo.adam_epsilon),
            optax.scale_by_schedule(scheduler),
            optax.scale(-1),
        )

    else:
        optimizer = optax.chain(
            optax.clip_by_global_norm(args.ppo.max_gradient_norm),
            optax.scale_by_adam(eps=args.ppo.adam_epsilon),
            optax.scale(-args.ppo.learning_rate),
        )

    # Random key
    random_key = jax.random.PRNGKey(seed=seed)

    agent = PPO(
        network=network,
        initial_hidden_state=initial_hidden_state,
        optimizer=optimizer,
        random_key=random_key,
        gru_dim=gru_dim,
        obs_spec=obs_spec,
        batch_size=args.num_envs * args.num_opponents,
        num_envs=args.num_envs,
        num_steps=args.num_steps,
        num_minibatches=args.ppo.num_minibatches,
        num_epochs=args.ppo.num_epochs,
        clip_value=args.ppo.clip_value,
        value_coeff=args.ppo.value_coeff,
        anneal_entropy=args.ppo.anneal_entropy,
        entropy_coeff_start=args.ppo.entropy_coeff_start,
        entropy_coeff_end=args.ppo.entropy_coeff_end,
        entropy_coeff_horizon=args.ppo.entropy_coeff_horizon,
        ppo_clipping_epsilon=args.ppo.ppo_clipping_epsilon,
        gamma=args.ppo.gamma,
        gae_lambda=args.ppo.gae_lambda,
        player_id=player_id,
        has_sgd_jit=has_sgd_jit,
    )
    return agent


if __name__ == "__main__":
    pass<|MERGE_RESOLUTION|>--- conflicted
+++ resolved
@@ -77,10 +77,6 @@
             mem.extras["values"] = values
             mem.extras["log_probs"] = dist.log_prob(actions)
             mem = mem._replace(hidden=hidden_state, extras=mem.extras)
-<<<<<<< HEAD
-=======
-
->>>>>>> 09d02330
             state = state._replace(random_key=key)
             return (
                 actions,
