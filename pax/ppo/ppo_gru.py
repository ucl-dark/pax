--- conflicted
+++ resolved
@@ -77,10 +77,7 @@
             mem.extras["values"] = values
             mem.extras["log_probs"] = dist.log_prob(actions)
             mem = mem._replace(hidden=hidden_state, extras=mem.extras)
-<<<<<<< HEAD
-=======
-
->>>>>>> 09d02330
+
             state = state._replace(random_key=key)
             return (
                 actions,
@@ -362,11 +359,7 @@
             return new_state, new_memory, metrics
 
         def make_initial_state(
-<<<<<<< HEAD
-            key: Any, obs_spec: Tuple, initial_hidden_state: jnp.ndarray
-=======
             key: Any, initial_hidden_state: jnp.ndarray
->>>>>>> 09d02330
         ) -> TrainingState:
             """Initialises the training state (parameters and optimiser state)."""
 
@@ -384,13 +377,9 @@
                 opt_state=initial_opt_state,
                 timesteps=0,
             ), MemoryState(
-<<<<<<< HEAD
-                hidden=initial_hidden_state,  # initial_hidden_state,
-=======
                 hidden=jnp.zeros(
                     (num_envs, initial_hidden_state.shape[-1])
                 ),  # initial_hidden_state,
->>>>>>> 09d02330
                 extras={
                     "values": jnp.zeros(num_envs),
                     "log_probs": jnp.zeros(num_envs),
@@ -436,11 +425,7 @@
 
         # Initialise training state (parameters, optimiser state, extras).
         self._state, self._mem = make_initial_state(
-<<<<<<< HEAD
-            random_key, obs_spec, initial_hidden_state
-=======
             random_key, initial_hidden_state
->>>>>>> 09d02330
         )
 
         self.make_initial_state = make_initial_state
