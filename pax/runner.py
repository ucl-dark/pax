import time
from typing import List, NamedTuple

import jax
import jax.numpy as jnp

import wandb
from dm_env import TimeStep


class Sample(NamedTuple):
    """Object containing a batch of data"""

    observations: jnp.ndarray
    actions: jnp.ndarray
    rewards: jnp.ndarray
    behavior_log_probs: jnp.ndarray
    behavior_values: jnp.ndarray
    dones: jnp.ndarray
    hiddens: jnp.ndarray


@jax.jit
def reduce_outer_traj(traj: Sample) -> Sample:
    """Used to collapse lax.scan outputs dims"""
    # x: [outer_loop, inner_loop, num_opps, num_envs ...]
    # x: [timestep, batch_size, ...]
    num_envs = traj.observations.shape[2] * traj.observations.shape[3]
    num_timesteps = traj.observations.shape[0] * traj.observations.shape[1]
    return jax.tree_util.tree_map(
        lambda x: x.reshape((num_timesteps, num_envs) + x.shape[4:]),
        traj,
    )


class Runner:
    """Holds the runner's state."""

    def __init__(self, args):
        self.train_steps = 0
        self.eval_steps = 0
        self.train_episodes = 0
        self.eval_episodes = 0
        self.start_time = time.time()
        self.args = args
        self.num_opps = args.num_opponents
        self.random_key = jax.random.PRNGKey(args.seed)

        def _reshape_opp_dim(x):
            # x: [num_opps, num_envs ...]
            # x: [batch_size, ...]
            batch_size = args.num_envs * args.num_opponents
            return jax.tree_util.tree_map(
                lambda x: x.reshape((batch_size,) + x.shape[2:]), x
            )

<<<<<<< HEAD
        def _state_visitation(traj: Sample) -> List:
            obs = jnp.argmax(traj.observations, axis=-1)
=======
        def _state_visitation(traj: Sample, final_t: TimeStep) -> List:
            # obs [num_outer_steps, num_inner_steps, num_opps, num_envs, ...]
            # final_t [num_opps, num_envs, ...]
            num_timesteps = (
                traj.observations.shape[0] * traj.observations.shape[1]
            )
            obs = jnp.reshape(
                traj.observations,
                (num_timesteps,) + traj.observations.shape[2:],
            )
            final_obs = jax.lax.expand_dims(final_t.observation, [0])
            obs = jnp.argmax(jnp.append(obs, final_obs, axis=0), axis=-1)
>>>>>>> 09d02330
            return jnp.bincount(obs.flatten(), length=5)

        self.reduce_opp_dim = jax.jit(_reshape_opp_dim)
        self.state_visitation = jax.jit(_state_visitation)

    def train_loop(self, env, agents, num_episodes, watchers):
        def _inner_rollout(carry, unused):
            """Runner for inner episode"""
            t1, t2, a1_state, a1_mem, a2_state, a2_mem, env_state = carry

            a1, a1_state, new_a1_mem = agent1.batch_policy(
                a1_state,
                t1.observation,
                a1_mem,
            )

            a2, a2_state, new_a2_mem = agent2.batch_policy(
                a2_state,
                t2.observation,
                a2_mem,
            )
            (tprime_1, tprime_2), env_state = env.batch_step(
                (a1, a2),
                env_state,
            )

            traj1 = Sample(
                t1.observation,
                a1,
                tprime_1.reward,
                new_a1_mem.extras["log_probs"],
                new_a1_mem.extras["values"],
                tprime_1.last(),
                a1_mem.hidden,
            )
            traj2 = Sample(
                t2.observation,
                a2,
                tprime_2.reward,
                new_a2_mem.extras["log_probs"],
                new_a2_mem.extras["values"],
                tprime_2.last(),
                a2_mem.hidden,
            )
            return (
                tprime_1,
                tprime_2,
                a1_state,
                new_a1_mem,
                a2_state,
                new_a2_mem,
                env_state,
            ), (
                traj1,
                traj2,
            )

        def _outer_rollout(carry, unused):
            """Runner for trial"""
            t1, t2, a1_state, a1_mem, a2_state, a2_mem, env_state = carry
<<<<<<< HEAD

            # env reset here

=======
>>>>>>> 09d02330
            # play episode of the game
            vals, trajectories = jax.lax.scan(
                _inner_rollout,
                carry,
                None,
                length=env.inner_episode_length,
            )

            # update second agent
<<<<<<< HEAD
            final_t2 = vals[1]._replace(
                step_type=2 * jnp.ones_like(vals[1].step_type)
            )
            a2_state = vals[4]
            a2_mem = vals[5]
            a2_state, a2_mem = agent2.batch_update(
                trajectories[1], final_t2, a2_state, a2_mem
            )

            return (
                t1,
                t2,
                a1_state,
                a1_mem,
                a2_state,
                a2_mem,
                env_state,
            ), trajectories

        """Run training of agents in environment"""
        print("Training")
        print("-----------------------")
        agent1, agent2 = agents.agents
        rng, _ = jax.random.split(self.random_key)

        # # this needs to move into independent learners too
        # init_hidden = jnp.tile(agent1._mem.hidden, (self.num_opps, 1, 1))
        # a1_state, a1_mem = agent1.batch_init(rng, init_hidden)
=======
            t1, t2, a1_state, a1_mem, a2_state, a2_mem, env_state = vals

            final_t2 = t2._replace(
                step_type=2 * jnp.ones_like(vals[1].step_type)
            )

            a2_state, a2_mem = agent2.batch_update(
                trajectories[1], final_t2, a2_state, a2_mem
            )

            return (
                t1,
                t2,
                a1_state,
                a1_mem,
                a2_state,
                a2_mem,
                env_state,
            ), trajectories

        """Run training of agents in environment"""
        print("Training")
        print("-----------------------")
        agent1, agent2 = agents.agents
        rng, _ = jax.random.split(self.random_key)

        # # this needs to move into independent learners too
        # init_hidden = jnp.tile(agent1._mem.hidden, (self.num_opps, 1, 1))
        # a1_state, a1_mem = agent1.batch_init(rng, init_hidden)

>>>>>>> 09d02330
        a1_state, a1_mem = agent1._state, agent1._mem
        a2_state, a2_mem = agent2._state, agent2._mem
        # run actual loop
        for i in range(
            0, max(int(num_episodes / (env.num_envs * self.num_opps)), 1)
        ):
            rng, _ = jax.random.split(rng)
<<<<<<< HEAD
            t_init, env_state = env.init_state(
=======
            t_init, env_state = env.runner_reset(
>>>>>>> 09d02330
                (self.num_opps, env.num_envs), rng
            )

            if self.args.agent2 == "NaiveEx":
                a2_state, a2_mem = agent2.batch_init(t_init[1])

            elif self.args.env_type in ["meta", "infinite"]:
                # meta-experiments - init 2nd agent per trial
                a2_state, a2_mem = agent2.batch_init(
                    jax.random.split(rng, self.num_opps), a2_mem.hidden
                )

            # run trials
            vals, trajectories = jax.lax.scan(
                _outer_rollout,
                (*t_init, a1_state, a1_mem, a2_state, a2_mem, env_state),
                None,
                length=env.num_trials,
            )

            # update outer agent
            final_t1 = vals[0]._replace(
                step_type=2 * jnp.ones_like(vals[0].step_type)
            )
            a1_state = vals[2]
            a1_mem = vals[3]

            a1_state, _ = agent1.update(
                reduce_outer_traj(trajectories[0]),
                self.reduce_opp_dim(final_t1),
                a1_state,
                self.reduce_opp_dim(a1_mem),
            )
            a1_mem = agent1.batch_reset(a1_mem, False)

            # update second agent
            a2_state, a2_mem = vals[4], vals[5]

            # logging
            self.train_episodes += 1
            rewards_0 = trajectories[0].rewards.mean()
            rewards_1 = trajectories[1].rewards.mean()

            if i % 5 == 0:
                print(
                    f"Total Episode Reward: {float(rewards_0.mean()), float(rewards_1.mean())}"
                )

<<<<<<< HEAD
                visits = self.state_visitation(trajectories[0])
=======
                visits = self.state_visitation(trajectories[0], final_t1)
>>>>>>> 09d02330
                print(f"State Frequency: {visits}")

            if watchers:
                agents.log(watchers)
                wandb.log(
                    {
                        "episodes": self.train_episodes,
                        "train/episode_reward/player_1": float(
                            rewards_0.mean()
                        ),
                        "train/episode_reward/player_2": float(
                            rewards_1.mean()
                        ),
                    },
                )
        print()
        # update agents for eval loop exit
        agents.agents[0]._state = a1_state
        agents.agents[1]._state = a2_state
        return agents

    def evaluate_loop(self, env, agents, num_episodes, watchers):
        """Run evaluation of agents against environment"""
        print("Evaluating")
        print("-----------------------")
        agents.eval(True)
        agent1, agent2 = agents.agents
        agent1._mem = agent1.reset_memory(agent1._mem, True)
        agent2._mem = agent2.reset_memory(agent2._mem, True)

        for _ in range(num_episodes // env.num_envs):
            rewards_0, rewards_1 = [], []
            timesteps = env.reset()
            for _ in range(env.episode_length):
                actions = agents.select_action(timesteps)
                timesteps = env.step(actions)
                r_0, r_1 = timesteps[0].reward, timesteps[1].reward
                rewards_0.append(timesteps[0].reward)
                rewards_1.append(timesteps[1].reward)

                # update evaluation steps
                self.eval_steps += 1

                if watchers:
                    agents.log(watchers)
                    env_info = {
                        "eval/evaluation_steps": self.eval_steps,
                        "eval/step_reward/player_1": float(
                            jnp.array(r_0).mean()
                        ),
                        "eval/step_reward/player_2": float(
                            jnp.array(r_1).mean()
                        ),
                    }
                    wandb.log(env_info)

            # end of episode stats
            self.eval_episodes += 1
            rewards_0 = jnp.array(rewards_0)
            rewards_1 = jnp.array(rewards_1)

            print(
                f"Total Episode Reward: {float(rewards_0.mean()), float(rewards_1.mean())}"
            )
            if watchers:
                wandb.log(
                    {
                        "train/episodes": self.train_episodes,
                        "eval/episodes": self.eval_episodes,
                        "eval/episode_reward/player_1": float(
                            rewards_0.mean()
                        ),
                        "eval/episode_reward/player_2": float(
                            rewards_1.mean()
                        ),
                        "eval/joint_reward": float(
                            (rewards_0.mean() + rewards_1.mean()) * 0.5
                        ),
                    }
                )
        agents.eval(False)
        print()
        return agents<|MERGE_RESOLUTION|>--- conflicted
+++ resolved
@@ -3,9 +3,9 @@
 
 import jax
 import jax.numpy as jnp
+from dm_env import TimeStep
 
 import wandb
-from dm_env import TimeStep
 
 
 class Sample(NamedTuple):
@@ -45,6 +45,8 @@
         self.args = args
         self.num_opps = args.num_opponents
         self.random_key = jax.random.PRNGKey(args.seed)
+        self.num_opps = args.num_opponents
+        self.random_key = jax.random.PRNGKey(args.seed)
 
         def _reshape_opp_dim(x):
             # x: [num_opps, num_envs ...]
@@ -54,10 +56,6 @@
                 lambda x: x.reshape((batch_size,) + x.shape[2:]), x
             )
 
-<<<<<<< HEAD
-        def _state_visitation(traj: Sample) -> List:
-            obs = jnp.argmax(traj.observations, axis=-1)
-=======
         def _state_visitation(traj: Sample, final_t: TimeStep) -> List:
             # obs [num_outer_steps, num_inner_steps, num_opps, num_envs, ...]
             # final_t [num_opps, num_envs, ...]
@@ -70,7 +68,6 @@
             )
             final_obs = jax.lax.expand_dims(final_t.observation, [0])
             obs = jnp.argmax(jnp.append(obs, final_obs, axis=0), axis=-1)
->>>>>>> 09d02330
             return jnp.bincount(obs.flatten(), length=5)
 
         self.reduce_opp_dim = jax.jit(_reshape_opp_dim)
@@ -131,12 +128,6 @@
         def _outer_rollout(carry, unused):
             """Runner for trial"""
             t1, t2, a1_state, a1_mem, a2_state, a2_mem, env_state = carry
-<<<<<<< HEAD
-
-            # env reset here
-
-=======
->>>>>>> 09d02330
             # play episode of the game
             vals, trajectories = jax.lax.scan(
                 _inner_rollout,
@@ -146,12 +137,12 @@
             )
 
             # update second agent
-<<<<<<< HEAD
-            final_t2 = vals[1]._replace(
+            t1, t2, a1_state, a1_mem, a2_state, a2_mem, env_state = vals
+
+            final_t2 = t2._replace(
                 step_type=2 * jnp.ones_like(vals[1].step_type)
             )
-            a2_state = vals[4]
-            a2_mem = vals[5]
+
             a2_state, a2_mem = agent2.batch_update(
                 trajectories[1], final_t2, a2_state, a2_mem
             )
@@ -175,38 +166,7 @@
         # # this needs to move into independent learners too
         # init_hidden = jnp.tile(agent1._mem.hidden, (self.num_opps, 1, 1))
         # a1_state, a1_mem = agent1.batch_init(rng, init_hidden)
-=======
-            t1, t2, a1_state, a1_mem, a2_state, a2_mem, env_state = vals
-
-            final_t2 = t2._replace(
-                step_type=2 * jnp.ones_like(vals[1].step_type)
-            )
-
-            a2_state, a2_mem = agent2.batch_update(
-                trajectories[1], final_t2, a2_state, a2_mem
-            )
-
-            return (
-                t1,
-                t2,
-                a1_state,
-                a1_mem,
-                a2_state,
-                a2_mem,
-                env_state,
-            ), trajectories
-
-        """Run training of agents in environment"""
-        print("Training")
-        print("-----------------------")
-        agent1, agent2 = agents.agents
-        rng, _ = jax.random.split(self.random_key)
-
-        # # this needs to move into independent learners too
-        # init_hidden = jnp.tile(agent1._mem.hidden, (self.num_opps, 1, 1))
-        # a1_state, a1_mem = agent1.batch_init(rng, init_hidden)
-
->>>>>>> 09d02330
+
         a1_state, a1_mem = agent1._state, agent1._mem
         a2_state, a2_mem = agent2._state, agent2._mem
         # run actual loop
@@ -214,11 +174,7 @@
             0, max(int(num_episodes / (env.num_envs * self.num_opps)), 1)
         ):
             rng, _ = jax.random.split(rng)
-<<<<<<< HEAD
-            t_init, env_state = env.init_state(
-=======
             t_init, env_state = env.runner_reset(
->>>>>>> 09d02330
                 (self.num_opps, env.num_envs), rng
             )
 
@@ -267,11 +223,7 @@
                     f"Total Episode Reward: {float(rewards_0.mean()), float(rewards_1.mean())}"
                 )
 
-<<<<<<< HEAD
-                visits = self.state_visitation(trajectories[0])
-=======
                 visits = self.state_visitation(trajectories[0], final_t1)
->>>>>>> 09d02330
                 print(f"State Frequency: {visits}")
 
             if watchers:
