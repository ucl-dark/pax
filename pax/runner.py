--- conflicted
+++ resolved
@@ -36,12 +36,6 @@
                 rewards_0.append(r_0)
                 rewards_1.append(r_1)
 
-<<<<<<< HEAD
-=======
-                # train model
-                # TODO: Will this need to be changed to allow
-                # for centralized training?
->>>>>>> 0362a6fb
                 agents.update(t, actions, t_prime)
                 self.train_steps += 1
 
