--- conflicted
+++ resolved
@@ -5,12 +5,8 @@
 import jax.numpy as jnp
 
 import wandb
-<<<<<<< HEAD
-from pax.independent_learners import IndependentLearners
+
 from pax.ppo.ppo_gru import MemoryState
-from pax.strategies import Defect, TitForTat
-=======
->>>>>>> e543579a
 
 
 class Sample(NamedTuple):
@@ -26,35 +22,10 @@
 
 
 @jax.jit
-<<<<<<< HEAD
 def reshape_meta_traj(traj: Sample) -> Sample:
     batch_size = traj.observations.shape[0] * traj.observations.shape[1]
     return jax.tree_util.tree_map(
         lambda x: x.reshape((batch_size,) + x.shape[2:]), traj
-    )
-
-
-@jax.jit
-def reshape_nl_traj(traj: Sample) -> Sample:
-    batch_size = traj.observations.shape[1] * traj.observations.shape[2]
-    return jax.tree_util.tree_map(
-        lambda x: x.reshape(x.shape[:1] + (batch_size,) + x.shape[3:]), traj
-    )
-
-
-@jax.jit
-def reshape_nl_step(mem: MemoryState) -> Sample:
-    batch_size = mem.extras["values"].shape[0] * mem.extras["values"].shape[1]
-    return jax.tree_util.tree_map(
-        lambda x: x.reshape((batch_size,) + x.shape[2:]), mem
-=======
-def _meta_trajectory_reshape(batch_traj: Sample) -> Sample:
-    batch_size = (
-        batch_traj.observations.shape[0] * batch_traj.observations.shape[1]
-    )
-    return jax.tree_map(
-        lambda x: x.reshape((batch_size,) + x.shape[2:]), batch_traj
->>>>>>> e543579a
     )
 
 
@@ -76,14 +47,26 @@
         print("-----------------------")
         agent1, agent2 = agents.agents
         rng = jax.random.PRNGKey(0)
-<<<<<<< HEAD
 
         # vmap once to support multiple naive learners
         num_nl = 200
 
-        env.batch_step = jax.vmap(
-            env.runner_step, (0, 0, (None, None)), ((0, 0), None)
-        )
+        @jax.jit
+        def reshape_nl_traj(traj: Sample) -> Sample:
+            batch_size = env.num_envs * num_nl
+            return jax.tree_util.tree_map(
+                lambda x: x.reshape(x.shape[:1] + (batch_size,) + x.shape[3:]),
+                traj,
+            )
+
+        @jax.jit
+        def reshape_nl_step(mem: MemoryState) -> Sample:
+            batch_size = env.num_envs * num_nl
+            return jax.tree_util.tree_map(
+                lambda x: x.reshape((batch_size,) + x.shape[2:]), mem
+            )
+
+        env.batch_step = jax.vmap(env.runner_step, (0, None), ((0, 0), None))
 
         agent2.batch_policy = jax.vmap(agent2._policy, (0, 0, 0), (0, 0))
         agent2.batch_update = jax.vmap(agent2.update, (1, 0, 0), 0)
@@ -91,7 +74,7 @@
             agent2.make_initial_state, (0, None), 0
         )
 
-        # batch MemoryState not TrainingState
+        # batch MemoryState (arg 1) not TrainingState (arg 0)
         agent1.reset_memory = jax.vmap(agent1.reset_memory, (0, None), 0)
         agent1.make_initial_state = jax.vmap(
             agent1.make_initial_state,
@@ -99,7 +82,7 @@
             out_axes=(None, 0),
         )
 
-        # this should batch over observations / training states but not params
+        # batch Timesteps, MemoryState but not Params
         agent1.batch_policy = jax.vmap(
             agent1._policy, (None, 0, 0), (0, None, 0)
         )
@@ -119,21 +102,6 @@
             jnp.zeros((num_nl, env.num_envs, agent1._gru_dim)),
         )
 
-        @jax.jit
-        def reshape_nl_traj(traj: Sample) -> Sample:
-            batch_size = env.num_envs * num_nl
-            return jax.tree_util.tree_map(
-                lambda x: x.reshape(x.shape[:1] + (batch_size,) + x.shape[3:]),
-                traj,
-            )
-
-        @jax.jit
-        def reshape_nl_step(mem: MemoryState) -> Sample:
-            batch_size = env.num_envs * num_nl
-            return jax.tree_util.tree_map(
-                lambda x: x.reshape((batch_size,) + x.shape[2:]), mem
-            )
-
         def _inner_rollout(carry, unused):
             t1, t2, a1_state, a1_mem, a2_state, env_state = carry
 
@@ -148,24 +116,7 @@
             )
 
             (tprime_1, tprime_2), env_state = env.batch_step(
-                a1,
-                a2,
-=======
-
-        def _inner_rollout(carry, unused):
-            t1, t2, a1_state, a2_state, env_state = carry
-            a1, new_a1_state = agent1._policy(
-                a1_state.params, t1.observation, a1_state
-            )
-            a2, new_a2_state = agent2._policy(
-                a2_state.params, t2.observation, a2_state
-            )
-            (tprime_1, tprime_2), env_state = env.runner_step(
-                [
-                    a1,
-                    a2,
-                ],
->>>>>>> e543579a
+                (a1, a2),
                 env_state,
             )
 
@@ -173,13 +124,8 @@
                 t1.observation,
                 a1,
                 tprime_1.reward,
-<<<<<<< HEAD
                 new_a1_mem.extras["log_probs"],
                 new_a1_mem.extras["values"],
-=======
-                new_a1_state.extras["log_probs"],
-                new_a1_state.extras["values"],
->>>>>>> e543579a
                 tprime_1.last() * jnp.zeros(env.num_envs),
                 a1_mem.hidden,
             )
@@ -189,23 +135,14 @@
                 tprime_2.reward,
                 new_a2_state.extras["log_probs"],
                 new_a2_state.extras["values"],
-<<<<<<< HEAD
                 tprime_2.last(),
-                a2_state.hiddens,
-=======
-                tprime_2.last() * jnp.zeros(env.num_envs),
                 a2_state.hidden,
->>>>>>> e543579a
             )
             return (
                 tprime_1,
                 tprime_2,
-<<<<<<< HEAD
                 a1_state,
                 a1_mem,
-=======
-                new_a1_state,
->>>>>>> e543579a
                 new_a2_state,
                 env_state,
             ), (
@@ -214,25 +151,16 @@
             )
 
         def _outer_rollout(carry, unused):
-<<<<<<< HEAD
             t1, t2, a1_state, a1_mem, a2_state, env_state = carry
             # play episode of the game
             vals, trajectories = jax.lax.scan(
                 _inner_rollout,
                 (t1, t2, a1_state, a1_mem, a2_state, env_state),
-=======
-            t1, t2, a1_state, a2_state, env_state = carry
-            # play episode of the game
-            vals, trajectories = jax.lax.scan(
-                _inner_rollout,
-                (t1, t2, a1_state, a2_state, env_state),
->>>>>>> e543579a
                 None,
                 length=env.inner_episode_length,
             )
 
             # do second agent update
-<<<<<<< HEAD
             final_t2 = vals[1]._replace(
                 step_type=2 * jnp.ones_like(vals[1].step_type)
             )
@@ -280,66 +208,19 @@
                 reshape_nl_step(final_t1),
                 a1_state,
                 reshape_nl_step(a1_mem),
-=======
-            final_t2 = vals[1]._replace(step_type=2)
-            a2_state = vals[3]
-            a2_state = agent2.update(trajectories[1], final_t2, a2_state)
-            return (t1, t2, a1_state, a2_state, env_state), trajectories
-
-        # run actual loop
-        for _ in range(0, max(int(num_episodes / env.num_envs), 1)):
-            t_init = env.reset()
-            env_state = env.state
-
-            # uniquely nl code required here.
-            a1_state = agent1.reset_memory()
-            if self.args.agent2 == "Naive" and self.args.env_type == "meta":
-                a2_state = agent2.make_initial_state(
-                    rng, (env.observation_spec().num_values,)
-                )
-            elif self.args.agent2 == "NaiveLearnerEx":
-                a2_state = agent2.make_initial_state(t_init[1])
-            else:
-                a2_state = agent2.reset_memory()
-            rng, _ = jax.random.split(rng)
-
-            # rollout outer episode
-            vals, trajectories = jax.lax.scan(
-                _outer_rollout,
-                (*t_init, a1_state, a2_state, env_state),
-                None,
-                length=env.num_trials,
->>>>>>> e543579a
             )
             self.train_episodes += 1
             rewards_0 = trajectories[0].rewards.mean()
             rewards_1 = trajectories[1].rewards.mean()
-<<<<<<< HEAD
-=======
+            print(
+                f"Total Episode Reward: {float(rewards_0.mean()), float(rewards_1.mean())}"
+            )
 
             obs_0 = jnp.argmax(trajectories[0].observations, axis=-1)
             visits = jnp.bincount(obs_0.flatten())
 
->>>>>>> e543579a
-            print(
-                f"Total Episode Reward: {float(rewards_0.mean()), float(rewards_1.mean())}"
-            )
             print(f"State Frequency: {visits}")
 
-<<<<<<< HEAD
-=======
-            # update outer agent
-            final_t1 = vals[0]._replace(step_type=2)
-            a1_state = vals[2]
-            a1_state = agent1.update(
-                _meta_trajectory_reshape(trajectories[0]), final_t1, a1_state
-            )
-            agent1._state = a1_state
-            # reassign inner agent (updated in scan)
-            a2_state = vals[3]
-            agent2._state = a2_state
-
->>>>>>> e543579a
             # logging
             if watchers:
                 agents.log(watchers)
@@ -372,10 +253,6 @@
         for _ in range(num_episodes // env.num_envs):
             rewards_0, rewards_1 = [], []
             timesteps = env.reset()
-<<<<<<< HEAD
-=======
-
->>>>>>> e543579a
             for _ in range(env.episode_length):
                 actions = agents.select_action(timesteps)
                 timesteps = env.step(actions)
@@ -425,22 +302,4 @@
                 )
         agents.eval(False)
         print()
-<<<<<<< HEAD
-        return agents
-
-
-if __name__ == "__main__":
-    from pax.env import IteratedPrisonersDilemma
-
-    agents = IndependentLearners([Defect(), TitForTat()])
-    # TODO: accept the arguments from config file instead of hard-coding
-    # Default to prisoner's dilemma
-    env = IteratedPrisonersDilemma(50, 5)
-    wandb.init(mode="online")
-
-    def log_print(agent) -> dict:
-        print(agent)
-        return None
-=======
-        return agents
->>>>>>> e543579a
+        return agents