--- conflicted
+++ resolved
@@ -44,7 +44,6 @@
         print("-----------------------")
         for _ in range(0, max(int(num_episodes / env.num_envs), 1)):
             rewards_0, rewards_1 = [], []
-<<<<<<< HEAD
             t_init = env.reset()
             if watchers:
                 agents.log(watchers)
@@ -82,10 +81,6 @@
                 print(traj.obs1, traj.obs2)
             agents.traj_update(trajectories, watchers)
             t = t_init
-=======
-            t = env.reset()
-
->>>>>>> 4a2a49c7
             while not (t[0].last()):
                 actions = agents.select_action(t)
                 t_prime = env.step(actions)
