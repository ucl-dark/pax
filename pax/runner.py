from re import T
import time
from typing import NamedTuple

import jax
<<<<<<< HEAD

=======
import jax.numpy as jnp
from dm_env import transition

import wandb
>>>>>>> 59467e8c
from pax.env import IteratedPrisonersDilemma
from pax.independent_learners import IndependentLearners
from pax.strategies import Defect, TitForTat

<<<<<<< HEAD
import jax.numpy as jnp
import wandb
from typing import NamedTuple
from dm_env import transition
=======
# TODO: make these a copy of acme
>>>>>>> 59467e8c


class Sample(NamedTuple):
    """Object containing a batch of data"""

    observations: jnp.ndarray
    actions: jnp.ndarray
    rewards: jnp.ndarray
    behavior_log_probs: jnp.ndarray
    behavior_values: jnp.ndarray
    dones: jnp.ndarray
    hiddens: jnp.ndarray


class Sample(NamedTuple):
    """Object containing a batch of data"""

    observations: jnp.ndarray
    actions: jnp.ndarray
    rewards: jnp.ndarray
    behavior_log_probs: jnp.ndarray
    behavior_values: jnp.ndarray
    dones: jnp.ndarray
    hiddens: jnp.ndarray


class Runner:
    """Holds the runner's state."""

    def __init__(self, args):
        self.train_steps = 0
        self.eval_steps = 0
        self.train_episodes = 0
        self.eval_episodes = 0
        self.start_time = time.time()
        self.args = args

    def train_loop(self, env, agents, num_episodes, watchers):
        """Run training of agents in environment"""
        print("Training")
        print("-----------------------")
        agent1, agent2 = agents.agents
<<<<<<< HEAD
        rng = jax.random.PRNGKey(1)

        def _inner_rollout(carry, unused):
            t1, t2, a1_state, a2_state, env_state = carry
            a1, new_a1_state, a1_extras = agent1._policy(
                a1_state.params, t1.observation, a1_state
            )
            a2, new_a2_state, a2_extras = agent2._policy(
                a2_state.params, t2.observation, a2_state
            )

            (tprime_1, tprime_2), env_state = env.runner_step(
                [
                    a1,
                    a2,
                ],
                env_state,
=======

        def _env_rollout(carry, unused):
            t1, t2, a1_state, a2_state = carry
            a1, a1_state = agent1._policy(
                a1_state.params, t1.observation, a1_state
            )
            a2, a2_state = agent2._policy(
                a2_state.params, t2.observation, a2_state
            )
            tprime_1, tprime_2 = env.runner_step(
                [
                    a1,
                    a2,
                ]
>>>>>>> 59467e8c
            )
            traj1 = Sample(
                t1.observation,
                a1,
                tprime_1.reward,
<<<<<<< HEAD
                a1_extras["log_probs"],
                a1_extras["values"],
                tprime_1.last(),
=======
                a1_state.extras["log_probs"],
                a1_state.extras["values"],
                tprime_1.last() * jnp.zeros(env.num_envs),
>>>>>>> 59467e8c
                a1_state.hidden,
            )
            traj2 = Sample(
                t2.observation,
                a2,
                tprime_2.reward,
<<<<<<< HEAD
                a2_extras["log_probs"],
                a2_extras["values"],
                tprime_2.last(),
                None,
            )
            return (
                tprime_1,
                tprime_2,
                new_a1_state,
                new_a2_state,
                env_state,
            ), (
                traj1,
                traj2,
            )

        def _outer_rollout(carry, unused):
            t1, t2, a1_state, a2_state, env_state = carry
            # play episode of the game
            vals, trajectories = jax.lax.scan(
                _inner_rollout,
                (t1, t2, a1_state, a2_state, env_state),
                None,
                length=env.inner_episode_length,
            )

            # do second agent update
            final_t2 = vals[1]._replace(step_type=2)
            a2_state = vals[3]
            a2_state = agent2.update(trajectories[1], final_t2, a2_state)
            return (t1, t2, a1_state, a2_state, env_state), trajectories

        @jax.jit
        def _meta_trajectory_reshape(batch_traj: Sample) -> Sample:
            batch_size = (
                batch_traj.observations.shape[0]
                * batch_traj.observations.shape[1]
            )
            return jax.tree_map(
                lambda x: x.reshape((batch_size,) + x.shape[2:]), batch_traj
            )

        for _ in range(0, max(int(num_episodes / env.num_envs), 1)):
            t_init = env.reset()
            env_state = env.state

            # uniquely nl code required here.
            a1_state = agent1._state
            a2_state = agent2.make_initial_state(
                rng, (env.observation_spec().num_values,)
            )
            rng, _ = jax.random.split(rng)

            # init hidden state to be empty
            # rollout episode
            xs = [None] * int(env.num_trials)
            ys = []
            carry = (*t_init, a1_state, a2_state, env_state)
            for x in xs:
                carry, y0 = _outer_rollout(carry, x)
                ys.append(y0)
            vals = carry
            obs, a, r, log_p, v, dones, h = [], [], [], [], [], [], []
            obs1, a1, r1, log_p1, v1, dones1, h1 = [], [], [], [], [], [], []

            for (y0, y1) in ys:
                obs.append(y0.observations)
                a.append(y0.actions)
                r.append(y0.rewards)
                log_p.append(y0.behavior_log_probs)
                v.append(y0.behavior_values)
                dones.append(y0.dones)
                h.append(y0.hiddens)

                obs1.append(y1.observations)
                a1.append(y1.actions)
                r1.append(y1.rewards)
                log_p1.append(y1.behavior_log_probs)
                v1.append(y1.behavior_values)
                dones1.append(y1.dones)
                h1.append(y1.hiddens)

            trajectories = (
                Sample(
                    jnp.stack(obs),
                    jnp.stack(a),
                    jnp.stack(r),
                    jnp.stack(log_p),
                    jnp.stack(v),
                    jnp.stack(dones),
                    jnp.stack(h),
                ),
                Sample(obs1, a1, jnp.stack(r1), log_p1, v1, dones1, h1),
            )

            # vals, trajectories = jax.lax.scan(
            #     _outer_rollout,
            #     (*t_init, a1_state, a2_state, env_state),
            #     None,
            #     length=env.num_trials,
            # )
=======
                None,
                None,
                tprime_2.last() * jnp.zeros(env.num_envs),
                None,
            )
            return (tprime_1, tprime_2, a1_state, a2_state), (traj1, traj2)

        for _ in range(0, max(int(num_episodes / env.num_envs), 1)):
            t_init = env.reset()
            a1_state = agent1.reset_memory()
            a2_state = agent2.reset_memory()

            if self.args.agent2 == "NaiveLearnerEx":
                # unique naive-learner code
                a2_state = agent2.make_initial_state(t_init[1])

            # rollout episode
            vals, trajectories = jax.lax.scan(
                _env_rollout,
                (*t_init, a1_state, a2_state),
                None,
                length=env.episode_length,
            )
>>>>>>> 59467e8c

            self.train_episodes += 1
            rewards_0 = trajectories[0].rewards.mean()
            rewards_1 = trajectories[1].rewards.mean()
<<<<<<< HEAD

            # update agent / add final trajectory
            final_t1 = vals[0]._replace(step_type=2)
            a1_state = vals[2]
            a1_state = agent1.update(
                _meta_trajectory_reshape(trajectories[0]), final_t1, a1_state
            )
=======
>>>>>>> 59467e8c

            print(
                f"Total Episode Reward: {float(rewards_0.mean()), float(rewards_1.mean())}"
            )

<<<<<<< HEAD
=======
            # update agent / add final trajectory
            final_t1 = vals[0]._replace(step_type=2)
            a1_state = vals[2]
            a1_state = agent1.update(trajectories[0], final_t1, a1_state)

            final_t2 = vals[1]._replace(step_type=2)
            a2_state = vals[3]
            a2_state = agent2.update(trajectories[1], final_t2, a2_state)

            # logging
>>>>>>> 59467e8c
            if watchers:
                agents.log(watchers)
                wandb.log(
                    {
                        "episodes": self.train_episodes,
                        "train/episode_reward/player_1": float(
                            rewards_0.mean()
                        ),
                        "train/episode_reward/player_2": float(
                            rewards_1.mean()
                        ),
                    },
                )
        print()
<<<<<<< HEAD
        agents.agents[0]._state = a1_state
        agents.agents[1]._state = vals[3]

=======

        # update agents
        agents.agents[0]._state = a1_state
        agents.agents[1]._state = a2_state
>>>>>>> 59467e8c
        return agents

    def evaluate_loop(self, env, agents, num_episodes, watchers):
        """Run evaluation of agents against environment"""
        print("Evaluating")
        print("-----------------------")
        agents.eval(True)
<<<<<<< HEAD
        for _ in range(max(num_episodes // env.num_envs, 1)):
=======
        agent1, agent2 = agents.agents
        agent1.reset_memory()
        agent2.reset_memory()

        for _ in range(num_episodes // env.num_envs):
>>>>>>> 59467e8c
            rewards_0, rewards_1 = [], []
            timesteps = env.reset()
            for _ in range(env.episode_length):
                actions = agents.select_action(timesteps)
                timesteps = env.step(actions)
                r_0, r_1 = timesteps[0].reward, timesteps[1].reward
                rewards_0.append(timesteps[0].reward)
                rewards_1.append(timesteps[1].reward)

                # update evaluation steps
                self.eval_steps += 1

                if watchers:
                    agents.log(watchers)
                    env_info = {
                        "eval/evaluation_steps": self.eval_steps,
                        "eval/step_reward/player_1": float(
                            jnp.array(r_0).mean()
                        ),
                        "eval/step_reward/player_2": float(
                            jnp.array(r_1).mean()
                        ),
                    }
                    wandb.log(env_info)

            # end of episode stats
            self.eval_episodes += 1
            rewards_0 = jnp.array(rewards_0)
            rewards_1 = jnp.array(rewards_1)

            print(
                f"Total Episode Reward: {float(rewards_0.mean()), float(rewards_1.mean())}"
            )
            if watchers:
                wandb.log(
                    {
                        "train/episodes": self.train_episodes,
                        "eval/episodes": self.eval_episodes,
                        "eval/episode_reward/player_1": float(
                            rewards_0.mean()
                        ),
                        "eval/episode_reward/player_2": float(
                            rewards_1.mean()
                        ),
                    }
                )
        agents.eval(False)
        print()
        return agents


if __name__ == "__main__":
    agents = IndependentLearners([Defect(), TitForTat()])
    # TODO: accept the arguments from config file instead of hard-coding
    # Default to prisoner's dilemma
    env = IteratedPrisonersDilemma(50, 5)
    wandb.init(mode="online")

    def log_print(agent) -> dict:
        print(agent)
        return None<|MERGE_RESOLUTION|>--- conflicted
+++ resolved
@@ -1,28 +1,12 @@
-from re import T
 import time
-from typing import NamedTuple
+from typing import List, NamedTuple
 
 import jax
-<<<<<<< HEAD
-
-=======
 import jax.numpy as jnp
-from dm_env import transition
 
 import wandb
->>>>>>> 59467e8c
-from pax.env import IteratedPrisonersDilemma
 from pax.independent_learners import IndependentLearners
 from pax.strategies import Defect, TitForTat
-
-<<<<<<< HEAD
-import jax.numpy as jnp
-import wandb
-from typing import NamedTuple
-from dm_env import transition
-=======
-# TODO: make these a copy of acme
->>>>>>> 59467e8c
 
 
 class Sample(NamedTuple):
@@ -37,16 +21,59 @@
     hiddens: jnp.ndarray
 
 
-class Sample(NamedTuple):
-    """Object containing a batch of data"""
-
-    observations: jnp.ndarray
-    actions: jnp.ndarray
-    rewards: jnp.ndarray
-    behavior_log_probs: jnp.ndarray
-    behavior_values: jnp.ndarray
-    dones: jnp.ndarray
-    hiddens: jnp.ndarray
+@jax.jit
+def _meta_trajectory_reshape(batch_traj: Sample) -> Sample:
+    batch_size = (
+        batch_traj.observations.shape[0] * batch_traj.observations.shape[1]
+    )
+    return jax.tree_map(
+        lambda x: x.reshape((batch_size,) + x.shape[2:]), batch_traj
+    )
+
+
+def stack_samples(ys: List[Sample]) -> Sample:
+    """To be used when lax.scan is too slow to compile"""
+    obs, a, r, log_p, v, dones, h = [], [], [], [], [], [], []
+    obs1, a1, r1, log_p1, v1, dones1, h1 = [], [], [], [], [], [], []
+
+    for (y0, y1) in ys:
+        obs.append(y0.observations)
+        a.append(y0.actions)
+        r.append(y0.rewards)
+        log_p.append(y0.behavior_log_probs)
+        v.append(y0.behavior_values)
+        dones.append(y0.dones)
+        h.append(y0.hiddens)
+
+        obs1.append(y1.observations)
+        a1.append(y1.actions)
+        r1.append(y1.rewards)
+        log_p1.append(y1.behavior_log_probs)
+        v1.append(y1.behavior_values)
+        dones1.append(y1.dones)
+        h1.append(y1.hiddens)
+
+    trajectories = (
+        Sample(
+            jnp.stack(obs),
+            jnp.stack(a),
+            jnp.stack(r),
+            jnp.stack(log_p),
+            jnp.stack(v),
+            jnp.stack(dones),
+            jnp.stack(h),
+        ),
+        Sample(
+            jnp.stack(obs1) if not obs[1] is None else None,
+            jnp.stack(a1) if not a1[1] is None else None,
+            jnp.stack(r1) if not r1[1] is None else None,
+            jnp.stack(log_p1) if not log_p1[1] is None else None,
+            jnp.stack(v) if not v[1] is None else None,
+            jnp.stack(dones) if not dones[1] is None else None,
+            jnp.stack(h) if not h[1] is None else None,
+        ),
+    )
+    return trajectories
 
 
 class Runner:
@@ -65,65 +92,40 @@
         print("Training")
         print("-----------------------")
         agent1, agent2 = agents.agents
-<<<<<<< HEAD
-        rng = jax.random.PRNGKey(1)
+        rng = jax.random.PRNGKey(0)
 
         def _inner_rollout(carry, unused):
             t1, t2, a1_state, a2_state, env_state = carry
-            a1, new_a1_state, a1_extras = agent1._policy(
+            a1, new_a1_state = agent1._policy(
                 a1_state.params, t1.observation, a1_state
             )
-            a2, new_a2_state, a2_extras = agent2._policy(
+            a2, new_a2_state = agent2._policy(
                 a2_state.params, t2.observation, a2_state
             )
-
             (tprime_1, tprime_2), env_state = env.runner_step(
                 [
                     a1,
                     a2,
                 ],
                 env_state,
-=======
-
-        def _env_rollout(carry, unused):
-            t1, t2, a1_state, a2_state = carry
-            a1, a1_state = agent1._policy(
-                a1_state.params, t1.observation, a1_state
-            )
-            a2, a2_state = agent2._policy(
-                a2_state.params, t2.observation, a2_state
-            )
-            tprime_1, tprime_2 = env.runner_step(
-                [
-                    a1,
-                    a2,
-                ]
->>>>>>> 59467e8c
             )
             traj1 = Sample(
                 t1.observation,
                 a1,
                 tprime_1.reward,
-<<<<<<< HEAD
-                a1_extras["log_probs"],
-                a1_extras["values"],
-                tprime_1.last(),
-=======
-                a1_state.extras["log_probs"],
-                a1_state.extras["values"],
+                new_a1_state.extras["log_probs"],
+                new_a1_state.extras["values"],
                 tprime_1.last() * jnp.zeros(env.num_envs),
->>>>>>> 59467e8c
                 a1_state.hidden,
             )
             traj2 = Sample(
                 t2.observation,
                 a2,
                 tprime_2.reward,
-<<<<<<< HEAD
-                a2_extras["log_probs"],
-                a2_extras["values"],
+                new_a2_state.extras["log_probs"],
+                new_a2_state.extras["values"],
                 tprime_2.last(),
-                None,
+                a2_state.hiddens,
             )
             return (
                 tprime_1,
@@ -152,132 +154,42 @@
             a2_state = agent2.update(trajectories[1], final_t2, a2_state)
             return (t1, t2, a1_state, a2_state, env_state), trajectories
 
-        @jax.jit
-        def _meta_trajectory_reshape(batch_traj: Sample) -> Sample:
-            batch_size = (
-                batch_traj.observations.shape[0]
-                * batch_traj.observations.shape[1]
-            )
-            return jax.tree_map(
-                lambda x: x.reshape((batch_size,) + x.shape[2:]), batch_traj
-            )
-
+        # run actual loop
         for _ in range(0, max(int(num_episodes / env.num_envs), 1)):
             t_init = env.reset()
             env_state = env.state
 
             # uniquely nl code required here.
-            a1_state = agent1._state
+            a1_state = agent1.reset_memory()
             a2_state = agent2.make_initial_state(
                 rng, (env.observation_spec().num_values,)
             )
             rng, _ = jax.random.split(rng)
 
-            # init hidden state to be empty
-            # rollout episode
-            xs = [None] * int(env.num_trials)
+            # rollout outer episode
             ys = []
             carry = (*t_init, a1_state, a2_state, env_state)
-            for x in xs:
+            for x in range(env.num_trials):
                 carry, y0 = _outer_rollout(carry, x)
                 ys.append(y0)
+
             vals = carry
-            obs, a, r, log_p, v, dones, h = [], [], [], [], [], [], []
-            obs1, a1, r1, log_p1, v1, dones1, h1 = [], [], [], [], [], [], []
-
-            for (y0, y1) in ys:
-                obs.append(y0.observations)
-                a.append(y0.actions)
-                r.append(y0.rewards)
-                log_p.append(y0.behavior_log_probs)
-                v.append(y0.behavior_values)
-                dones.append(y0.dones)
-                h.append(y0.hiddens)
-
-                obs1.append(y1.observations)
-                a1.append(y1.actions)
-                r1.append(y1.rewards)
-                log_p1.append(y1.behavior_log_probs)
-                v1.append(y1.behavior_values)
-                dones1.append(y1.dones)
-                h1.append(y1.hiddens)
-
-            trajectories = (
-                Sample(
-                    jnp.stack(obs),
-                    jnp.stack(a),
-                    jnp.stack(r),
-                    jnp.stack(log_p),
-                    jnp.stack(v),
-                    jnp.stack(dones),
-                    jnp.stack(h),
-                ),
-                Sample(obs1, a1, jnp.stack(r1), log_p1, v1, dones1, h1),
-            )
-
-            # vals, trajectories = jax.lax.scan(
-            #     _outer_rollout,
-            #     (*t_init, a1_state, a2_state, env_state),
-            #     None,
-            #     length=env.num_trials,
-            # )
-=======
-                None,
-                None,
-                tprime_2.last() * jnp.zeros(env.num_envs),
-                None,
-            )
-            return (tprime_1, tprime_2, a1_state, a2_state), (traj1, traj2)
-
-        for _ in range(0, max(int(num_episodes / env.num_envs), 1)):
-            t_init = env.reset()
-            a1_state = agent1.reset_memory()
-            a2_state = agent2.reset_memory()
-
-            if self.args.agent2 == "NaiveLearnerEx":
-                # unique naive-learner code
-                a2_state = agent2.make_initial_state(t_init[1])
-
-            # rollout episode
-            vals, trajectories = jax.lax.scan(
-                _env_rollout,
-                (*t_init, a1_state, a2_state),
-                None,
-                length=env.episode_length,
-            )
->>>>>>> 59467e8c
-
+            trajectories = stack_samples(ys)
             self.train_episodes += 1
             rewards_0 = trajectories[0].rewards.mean()
             rewards_1 = trajectories[1].rewards.mean()
-<<<<<<< HEAD
-
-            # update agent / add final trajectory
+            print(
+                f"Total Episode Reward: {float(rewards_0.mean()), float(rewards_1.mean())}"
+            )
+
+            # update outer agent
             final_t1 = vals[0]._replace(step_type=2)
             a1_state = vals[2]
             a1_state = agent1.update(
                 _meta_trajectory_reshape(trajectories[0]), final_t1, a1_state
             )
-=======
->>>>>>> 59467e8c
-
-            print(
-                f"Total Episode Reward: {float(rewards_0.mean()), float(rewards_1.mean())}"
-            )
-
-<<<<<<< HEAD
-=======
-            # update agent / add final trajectory
-            final_t1 = vals[0]._replace(step_type=2)
-            a1_state = vals[2]
-            a1_state = agent1.update(trajectories[0], final_t1, a1_state)
-
-            final_t2 = vals[1]._replace(step_type=2)
-            a2_state = vals[3]
-            a2_state = agent2.update(trajectories[1], final_t2, a2_state)
 
             # logging
->>>>>>> 59467e8c
             if watchers:
                 agents.log(watchers)
                 wandb.log(
@@ -292,16 +204,10 @@
                     },
                 )
         print()
-<<<<<<< HEAD
-        agents.agents[0]._state = a1_state
-        agents.agents[1]._state = vals[3]
-
-=======
 
         # update agents
         agents.agents[0]._state = a1_state
         agents.agents[1]._state = a2_state
->>>>>>> 59467e8c
         return agents
 
     def evaluate_loop(self, env, agents, num_episodes, watchers):
@@ -309,15 +215,11 @@
         print("Evaluating")
         print("-----------------------")
         agents.eval(True)
-<<<<<<< HEAD
-        for _ in range(max(num_episodes // env.num_envs, 1)):
-=======
         agent1, agent2 = agents.agents
         agent1.reset_memory()
         agent2.reset_memory()
 
         for _ in range(num_episodes // env.num_envs):
->>>>>>> 59467e8c
             rewards_0, rewards_1 = [], []
             timesteps = env.reset()
             for _ in range(env.episode_length):
@@ -370,6 +272,8 @@
 
 
 if __name__ == "__main__":
+    from pax.env import IteratedPrisonersDilemma
+
     agents = IndependentLearners([Defect(), TitForTat()])
     # TODO: accept the arguments from config file instead of hard-coding
     # Default to prisoner's dilemma
