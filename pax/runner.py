--- conflicted
+++ resolved
@@ -73,41 +73,20 @@
         agent2.make_initial_state = jax.vmap(
             agent2.make_initial_state, (0, None), 0
         )
-<<<<<<< HEAD
         agent2.batch_policy = jax.jit(jax.vmap(agent2._policy, 0, 0))
         agent2.batch_update = jax.jit(jax.vmap(agent2.update, (1, 0, 0, 0), 0))
-=======
-        agent2.batch_policy = jax.vmap(agent2._policy, (0, 0, 0), (0, 0, 0))
-        # traj_batch : [inner_loop, num_opps, num_envs, ...]
-        agent2.batch_update = jax.vmap(agent2.update, (1, 0, 0, 0), (0, 0))
->>>>>>> 581739d2
 
         # batch TimeStep, MemoryState but not TrainingState
         agent1.make_initial_state = jax.vmap(
             agent1.make_initial_state,
-            in_axes=(None, None, 0),
-            out_axes=(None, 0),
+            (None, None, 0),
+            (None, 0),
         )
         agent1.batch_reset = jax.vmap(agent1.reset_memory, (0, None), 0)
         agent1.batch_policy = jax.jit(
             jax.vmap(agent1._policy, (None, 0, 0), (0, None, 0))
         )
 
-<<<<<<< HEAD
-        # on meta step we've added 2 time dims so NL dim is 0 -> 2
-        agent1.batch_update = jax.jit(
-            jax.vmap(agent1.update, (1, 0, None, 0), None)
-        )
-=======
-        # this will come from the GE
-        # a1_state = agent1.make_initial_state(
-        #     jax.random.split(rng, num_nl),
-        #     (env.observation_spec().num_values,),
-        #     jnp.zeros((num_nl, env.num_envs, agent1._gru_dim)),
-        # )
-
-        # TODO: this needs to be moved to experiment somehow....
->>>>>>> 581739d2
         a1_state, a1_mem = agent1.make_initial_state(
             rng,
             (env.observation_spec().num_values,),
