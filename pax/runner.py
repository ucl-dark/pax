--- conflicted
+++ resolved
@@ -13,8 +13,6 @@
 # TODO: make these a copy of acme
 
 
-<<<<<<< HEAD
-=======
 class Sample(NamedTuple):
     """Object containing a batch of data"""
 
@@ -27,7 +25,6 @@
     hiddens: jnp.ndarray
 
 
->>>>>>> 59467e8c
 class Runner:
     """Holds the runner's state."""
 
@@ -80,60 +77,6 @@
             return (tprime_1, tprime_2, a1_state, a2_state), (traj1, traj2)
 
         for _ in range(0, max(int(num_episodes / env.num_envs), 1)):
-<<<<<<< HEAD
-
-            # TODO: Inner rollout
-            # 1. Get other agents' parameters
-            # 2. Do a rollout
-            # 3. Simulate gradient update
-
-            # NOTE: Outer for loop begins
-            rewards_0, rewards_1 = [], []
-            t = env.reset()
-            while not (t[0].last()):
-                actions = agents.select_action(t)
-                t_prime = env.step(actions)
-                r_0, r_1 = t_prime[0].reward, t_prime[1].reward
-
-                # append step rewards to episode rewards
-                rewards_0.append(r_0)
-                rewards_1.append(r_1)
-
-                # agents.update(t, actions, t_prime)
-                self.train_steps += 1
-
-                # book keeping
-                t = t_prime
-
-                # logging
-                if watchers:
-                    agents.log(watchers)
-                    wandb.log(
-                        {
-                            "train/training_steps": self.train_steps,
-                            "train/step_reward/player_1": float(
-                                jnp.array(r_0).mean()
-                            ),
-                            "train/step_reward/player_2": float(
-                                jnp.array(r_1).mean()
-                            ),
-                            "time_elapsed_minutes": (
-                                time.time() - self.start_time
-                            )
-                            / 60,
-                            "time_elapsed_seconds": time.time()
-                            - self.start_time,
-                        }
-                    )
-            agents.in_lookahead(env)
-            agents.out_lookahead(env)
-            # end of episode stats
-            self.train_episodes += env.num_envs
-            rewards_0 = jnp.array(rewards_0)
-            rewards_1 = jnp.array(rewards_1)
-            mean_r_0 = float(rewards_1.mean())
-            mean_r_1 = float(rewards_1.mean())
-=======
             t_init = env.reset()
             a1_state = agent1.reset_memory()
             a2_state = agent2.reset_memory()
@@ -153,11 +96,10 @@
             self.train_episodes += 1
             rewards_0 = trajectories[0].rewards.mean()
             rewards_1 = trajectories[1].rewards.mean()
->>>>>>> 59467e8c
-
-            print(
-                f"Total Episode Reward: {mean_r_0, mean_r_1} | Joint reward: {(mean_r_0 + mean_r_1)*0.5}"
-            )
+
+            # print(
+            #     f"Total Episode Reward: {mean_r_0, mean_r_1} | Joint reward: {(mean_r_0 + mean_r_1)*0.5}"
+            # )
 
             # update agent / add final trajectory
             final_t1 = vals[0]._replace(step_type=2)
@@ -174,12 +116,6 @@
                 wandb.log(
                     {
                         "episodes": self.train_episodes,
-<<<<<<< HEAD
-                        "train/episode_reward/player_1": mean_r_0,
-                        "train/episode_reward/player_2": mean_r_1,
-                        "train/joint_reward": (mean_r_0 + mean_r_1) * 0.5,
-                    }
-=======
                         "train/episode_reward/player_1": float(
                             rewards_0.mean()
                         ),
@@ -187,7 +123,6 @@
                             rewards_1.mean()
                         ),
                     },
->>>>>>> 59467e8c
                 )
         print()
 
