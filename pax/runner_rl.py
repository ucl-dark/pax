import os
import time
from typing import Any, NamedTuple

import jax
import jax.numpy as jnp
import wandb

from pax.watchers import cg_visitation, ipd_visitation
from pax.utils import MemoryState, TrainingState, save

MAX_WANDB_CALLS = 1000000


class Sample(NamedTuple):
    """Object containing a batch of data"""

    observations: jnp.ndarray
    actions: jnp.ndarray
    rewards: jnp.ndarray
    behavior_log_probs: jnp.ndarray
    behavior_values: jnp.ndarray
    dones: jnp.ndarray
    hiddens: jnp.ndarray


class MFOSSample(NamedTuple):
    """Object containing a batch of data"""

    observations: jnp.ndarray
    actions: jnp.ndarray
    rewards: jnp.ndarray
    behavior_log_probs: jnp.ndarray
    behavior_values: jnp.ndarray
    dones: jnp.ndarray
    hiddens: jnp.ndarray
    meta_actions: jnp.ndarray


@jax.jit
def reduce_outer_traj(traj: Sample) -> Sample:
    """Used to collapse lax.scan outputs dims"""
    # x: [outer_loop, inner_loop, num_opps, num_envs ...]
    # x: [timestep, batch_size, ...]
    num_envs = traj.observations.shape[2] * traj.observations.shape[3]
    num_timesteps = traj.observations.shape[0] * traj.observations.shape[1]
    return jax.tree_util.tree_map(
        lambda x: x.reshape((num_timesteps, num_envs) + x.shape[4:]),
        traj,
    )


class RLRunner:
    """Holds the runner's state."""

    def __init__(self, agents, env, save_dir, args):
        self.train_steps = 0
        self.train_episodes = 0
        self.start_time = time.time()
        self.args = args
        self.num_opps = args.num_opps
        self.random_key = jax.random.PRNGKey(args.seed)
        self.save_dir = save_dir

        def _reshape_opp_dim(x):
            # x: [num_opps, num_envs ...]
            # x: [batch_size, ...]
            batch_size = args.num_envs * args.num_opps
            return jax.tree_util.tree_map(
                lambda x: x.reshape((batch_size,) + x.shape[2:]), x
            )

        self.reduce_opp_dim = jax.jit(_reshape_opp_dim)
        self.ipd_stats = jax.jit(ipd_visitation)
        self.cg_stats = jax.jit(cg_visitation)
        # VMAP for num envs: we vmap over the rng but not params
        env.reset = jax.vmap(env.reset, (0, None), 0)
        env.step = jax.vmap(
            env.step, (0, 0, 0, None), 0  # rng, state, actions, params
        )

        # VMAP for num opps: we vmap over the rng but not params
        env.reset = jax.jit(jax.vmap(env.reset, (0, None), 0))
        env.step = jax.jit(
            jax.vmap(
                env.step, (0, 0, 0, None), 0  # rng, state, actions, params
            )
        )

        self.split = jax.vmap(jax.vmap(jax.random.split, (0, None)), (0, None))
        num_outer_steps = (
            1
            if self.args.env_type == "sequential"
            else self.args.num_steps // self.args.num_inner_steps
        )

        agent1, agent2 = agents

        # set up agents
        if args.agent1 == "NaiveEx":
            # special case where NaiveEx has a different call signature
            agent1.batch_init = jax.jit(jax.vmap(agent1.make_initial_state))
        else:
            # batch MemoryState not TrainingState
            agent1.batch_init = jax.vmap(
                agent1.make_initial_state,
                (None, 0),
                (None, 0),
            )
        agent1.batch_reset = jax.jit(
            jax.vmap(agent1.reset_memory, (0, None), 0), static_argnums=1
        )

        agent1.batch_policy = jax.jit(
            jax.vmap(agent1._policy, (None, 0, 0), (0, None, 0))
        )

        # batch all for Agent2
        if args.agent2 == "NaiveEx":
            # special case where NaiveEx has a different call signature
            agent2.batch_init = jax.jit(jax.vmap(agent2.make_initial_state))
        else:
            agent2.batch_init = jax.vmap(
                agent2.make_initial_state, (0, None), 0
            )
        agent2.batch_policy = jax.jit(jax.vmap(agent2._policy))
        agent2.batch_reset = jax.jit(
            jax.vmap(agent2.reset_memory, (0, None), 0), static_argnums=1
        )
        agent2.batch_update = jax.jit(
            jax.vmap(agent2.update, (1, 0, 0, 0, 0, 0), 0)
        )

        if args.agent1 != "NaiveEx":
            # NaiveEx requires env first step to init.
            init_hidden = jnp.tile(agent1._mem.hidden, (args.num_opps, 1, 1))
            agent1._state, agent1._mem = agent1.batch_init(
                agent1._state.random_key, init_hidden
            )

        if args.agent2 != "NaiveEx":
            # NaiveEx requires env first step to init.
            init_hidden = jnp.tile(agent2._mem.hidden, (args.num_opps, 1, 1))
            agent2._state, agent2._mem = agent2.batch_init(
                jax.random.split(agent2._state.random_key, args.num_opps),
                init_hidden,
            )

        def _inner_rollout(carry, unused):
            """Runner for inner episode"""
            (
                rngs,
                obs1,
                obs2,
                r1,
                r2,
                a1_state,
                a1_mem,
                a2_state,
                a2_mem,
                env_state,
                env_params,
            ) = carry

            # unpack rngs
            rngs = self.split(rngs, 4)
            env_rng = rngs[:, :, 0, :]
            # a1_rng = rngs[:, :, 1, :]
            # a2_rng = rngs[:, :, 2, :]
            rngs = rngs[:, :, 3, :]

            a1, a1_state, new_a1_mem = agent1.batch_policy(
                a1_state,
                obs1,
                a1_mem,
            )
            a2, a2_state, new_a2_mem = agent2.batch_policy(
                a2_state,
                obs2,
                a2_mem,
            )
            (next_obs1, next_obs2), env_state, rewards, done, info = env.step(
                env_rng,
                env_state,
                (a1, a2),
                env_params,
            )

            if args.agent1 == "MFOS":
                traj1 = MFOSSample(
                    obs1,
                    a1,
                    rewards[0],
                    new_a1_mem.extras["log_probs"],
                    new_a1_mem.extras["values"],
                    done,
                    a1_mem.hidden,
                    a1_mem.th,
                )
            else:
                traj1 = Sample(
                    obs1,
                    a1,
                    rewards[0],
                    new_a1_mem.extras["log_probs"],
                    new_a1_mem.extras["values"],
                    done,
                    a1_mem.hidden,
                )
            traj2 = Sample(
                obs2,
                a2,
                rewards[1],
                new_a2_mem.extras["log_probs"],
                new_a2_mem.extras["values"],
                done,
                a2_mem.hidden,
            )
            return (
                rngs,
                next_obs1,
                next_obs2,
                rewards[0],
                rewards[1],
                a1_state,
                new_a1_mem,
                a2_state,
                new_a2_mem,
                env_state,
                env_params,
            ), (
                traj1,
                traj2,
            )

        def _outer_rollout(carry, unused):
            """Runner for trial"""
            # play episode of the game
            vals, trajectories = jax.lax.scan(
                _inner_rollout,
                carry,
                None,
                length=self.args.num_inner_steps,
            )
            (
                rngs,
                obs1,
                obs2,
                r1,
                r2,
                a1_state,
                a1_mem,
                a2_state,
                a2_mem,
                env_state,
                env_params,
            ) = vals
            # MFOS has to take a meta-action for each episode
            if args.agent1 == "MFOS":
                a1_mem = agent1.meta_policy(a1_mem)

            # update second agent
            a2_state, a2_mem, a2_metrics = agent2.batch_update(
                trajectories[1],
                obs2,
                r2,
                jnp.ones_like(r2, dtype=jnp.bool_),
                a2_state,
                a2_mem,
            )
            return (
                rngs,
                obs1,
                obs2,
                r1,
                r2,
                a1_state,
                a1_mem,
                a2_state,
                a2_mem,
                env_state,
                env_params,
            ), (*trajectories, a2_metrics)

<<<<<<< HEAD
        self.rollout = jax.jit(_outer_rollout)

    def run_loop(self, env, env_params, agents, num_episodes, watchers):
        """Run training of agents in environment"""
        print("Training")
        print("-----------------------")
        agent1, agent2 = agents
        rng, _ = jax.random.split(self.random_key)

        a1_state, a1_mem = agent1._state, agent1._mem
        a2_state, a2_mem = agent2._state, agent2._mem
        num_iters = max(
            int(num_episodes / (self.args.num_envs * self.num_opps)), 1
        )

        num_outer_steps = (
            1
            if self.args.env_type == "sequential"
            else self.args.num_steps // self.args.num_inner_steps
        )
        log_interval = max(num_iters / MAX_WANDB_CALLS, 5)

        print(f"Log Interval {log_interval}")
        # RNG are the same for num_opps but different for num_envs
        rngs = jnp.concatenate(
            [jax.random.split(rng, self.args.num_envs)] * self.args.num_opps
        ).reshape((self.args.num_opps, self.args.num_envs, -1))

        # run actual loop
        for i in range(num_episodes):
            obs, env_state = env.reset(rngs, env_params)
=======
        def _rollout(
            _rng_run: jnp.ndarray,
            _a1_state: TrainingState,
            _a1_mem: MemoryState,
            _a2_state: TrainingState,
            _a2_mem: MemoryState,
            _env_params: Any,
        ):
            # env reset
            rngs = jnp.concatenate(
                [jax.random.split(_rng_run, args.num_envs)] * args.num_opps
            ).reshape((args.num_opps, args.num_envs, -1))

            obs, env_state = env.reset(rngs, _env_params)
>>>>>>> b556d288
            rewards = [
                jnp.zeros((args.num_opps, args.num_envs)),
                jnp.zeros((args.num_opps, args.num_envs)),
            ]
            # Player 1
            _a1_mem = agent1.batch_reset(_a1_mem, False)

            # Player 2
            if args.agent1 == "NaiveEx":
                _a1_state, _a1_mem = agent1.batch_init(obs[0])

            if args.agent2 == "NaiveEx":
                _a2_state, _a2_mem = agent2.batch_init(obs[1])

            elif self.args.env_type in ["meta", "infinite"]:
                # meta-experiments - init 2nd agent per trial
                _a2_state, _a2_mem = agent2.batch_init(
                    jax.random.split(_rng_run, self.num_opps), _a2_mem.hidden
                )
            # run trials
            vals, stack = jax.lax.scan(
                _outer_rollout,
                (
                    rngs,
                    *obs,
                    *rewards,
                    _a1_state,
                    _a1_mem,
                    _a2_state,
                    _a2_mem,
                    env_state,
                    _env_params,
                ),
                None,
                length=num_outer_steps,
            )

            (
                rngs,
                obs1,
                obs2,
                r1,
                r2,
                a1_state,
                a1_mem,
                a2_state,
                a2_mem,
                env_state,
                env_params,
            ) = vals
            traj_1, traj_2, a2_metrics = stack

            # update outer agent
            a1_state, _, a1_metrics = agent1.update(
                reduce_outer_traj(traj_1),
                self.reduce_opp_dim(obs1),
                self.reduce_opp_dim(r1),
                jnp.ones_like(self.reduce_opp_dim(r1), dtype=jnp.bool_),
                a1_state,
                self.reduce_opp_dim(a1_mem),
            )

            # reset memory
            a1_mem = agent1.batch_reset(a1_mem, False)
            a2_mem = agent2.batch_reset(a2_mem, False)

            # Stats
            if args.env_id == "coin_game":
                env_stats = jax.tree_util.tree_map(
                    lambda x: x,
                    self.cg_stats(env_state),
                )

                rewards_0 = traj_1.rewards.sum(axis=1).mean()
                rewards_1 = traj_2.rewards.sum(axis=1).mean()

            elif args.env_id in [
                "ipd",
            ]:
                env_stats = jax.tree_util.tree_map(
                    lambda x: x.mean(),
                    self.ipd_stats(
                        traj_1.observations,
                        traj_1.actions,
                        obs1,
                    ),
                )
                rewards_0 = traj_1.rewards.mean()
                rewards_1 = traj_2.rewards.mean()

            return (
                env_stats,
                rewards_0,
                rewards_1,
                a1_state,
                a1_mem,
                a1_metrics,
                a2_state,
                a2_mem,
                a2_metrics,
            )

        # self.rollout = _rollout
        self.rollout = jax.jit(_rollout)

    def run_loop(self, env, env_params, agents, num_iters, watchers):
        """Run training of agents in environment"""
        print("Training")
        print("-----------------------")
        agent1, agent2 = agents.agents
        rng, _ = jax.random.split(self.random_key)

        a1_state, a1_mem = agent1._state, agent1._mem
        a2_state, a2_mem = agent2._state, agent2._mem

        num_iters = max(
            int(num_iters / (self.args.num_envs * self.num_opps)), 1
        )
        log_interval = max(num_iters / MAX_WANDB_CALLS, 5)

        print(f"Log Interval {log_interval}")

        # run actual loop
        for i in range(num_iters):
            rng, rng_run = jax.random.split(rng, 2)
            # RL Rollout
            (
                env_stats,
                rewards_0,
                rewards_1,
                a1_state,
                a1_mem,
                a1_metrics,
                a2_state,
                a2_mem,
                a2_metrics,
            ) = self.rollout(
                rng_run, a1_state, a1_mem, a2_state, a2_mem, env_params
            )

            if self.args.save and i % self.args.save_interval == 0:
                log_savepath = os.path.join(self.save_dir, f"iteration_{i}")
                save(a1_state.params, log_savepath)
                if watchers:
                    print(f"Saving iteration {i} locally and to WandB")
                    wandb.save(log_savepath)
                else:
                    print(f"Saving iteration {i} locally")

            # logging
            self.train_episodes += 1
            if i % log_interval == 0:
                print(f"Episode {i}")

                print(f"Env Stats: {env_stats}")
                print(
                    f"Total Episode Reward: {float(rewards_0.mean()), float(rewards_1.mean())}"
                )
                print()

                if watchers:
                    # metrics [outer_timesteps]
                    flattened_metrics_1 = jax.tree_util.tree_map(
                        lambda x: jnp.mean(x), a1_metrics
                    )
                    agent1._logger.metrics = (
                        agent1._logger.metrics | flattened_metrics_1
                    )
                    # metrics [outer_timesteps, num_opps]
                    flattened_metrics_2 = jax.tree_util.tree_map(
                        lambda x: jnp.sum(jnp.mean(x, 1)), a2_metrics
                    )
                    agent2._logger.metrics = (
                        agent2._logger.metrics | flattened_metrics_2
                    )

                    agents.log(watchers)
                    wandb.log(
                        {
                            "episodes": self.train_episodes,
                            "train/episode_reward/player_1": float(
                                rewards_0.mean()
                            ),
                            "train/episode_reward/player_2": float(
                                rewards_1.mean()
                            ),
                        }
                        | env_stats,
                    )

        agents.agents[0]._state = a1_state
        agents.agents[1]._state = a2_state
        return agents<|MERGE_RESOLUTION|>--- conflicted
+++ resolved
@@ -282,39 +282,6 @@
                 env_params,
             ), (*trajectories, a2_metrics)
 
-<<<<<<< HEAD
-        self.rollout = jax.jit(_outer_rollout)
-
-    def run_loop(self, env, env_params, agents, num_episodes, watchers):
-        """Run training of agents in environment"""
-        print("Training")
-        print("-----------------------")
-        agent1, agent2 = agents
-        rng, _ = jax.random.split(self.random_key)
-
-        a1_state, a1_mem = agent1._state, agent1._mem
-        a2_state, a2_mem = agent2._state, agent2._mem
-        num_iters = max(
-            int(num_episodes / (self.args.num_envs * self.num_opps)), 1
-        )
-
-        num_outer_steps = (
-            1
-            if self.args.env_type == "sequential"
-            else self.args.num_steps // self.args.num_inner_steps
-        )
-        log_interval = max(num_iters / MAX_WANDB_CALLS, 5)
-
-        print(f"Log Interval {log_interval}")
-        # RNG are the same for num_opps but different for num_envs
-        rngs = jnp.concatenate(
-            [jax.random.split(rng, self.args.num_envs)] * self.args.num_opps
-        ).reshape((self.args.num_opps, self.args.num_envs, -1))
-
-        # run actual loop
-        for i in range(num_episodes):
-            obs, env_state = env.reset(rngs, env_params)
-=======
         def _rollout(
             _rng_run: jnp.ndarray,
             _a1_state: TrainingState,
@@ -329,7 +296,6 @@
             ).reshape((args.num_opps, args.num_envs, -1))
 
             obs, env_state = env.reset(rngs, _env_params)
->>>>>>> b556d288
             rewards = [
                 jnp.zeros((args.num_opps, args.num_envs)),
                 jnp.zeros((args.num_opps, args.num_envs)),
@@ -439,7 +405,7 @@
         """Run training of agents in environment"""
         print("Training")
         print("-----------------------")
-        agent1, agent2 = agents.agents
+        agent1, agent2 = agents
         rng, _ = jax.random.split(self.random_key)
 
         a1_state, a1_mem = agent1._state, agent1._mem
