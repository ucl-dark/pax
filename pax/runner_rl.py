--- conflicted
+++ resolved
@@ -5,16 +5,12 @@
 import jax
 import jax.numpy as jnp
 import wandb
+from dm_env import TimeStep
 
 from pax.utils import save
-<<<<<<< HEAD
 from pax.watchers import cg_visitation, ipd_visitation
 
 MAX_WANDB_CALLS = 10000
-=======
-
-MAX_WANDB_CALLS = 1000
->>>>>>> 4d9239b4
 
 
 class Sample(NamedTuple):
@@ -159,16 +155,11 @@
         num_iters = max(int(num_episodes / (env.num_envs * self.num_opps)), 1)
         log_interval = int(max(num_iters / MAX_WANDB_CALLS, 5))
         print(f"Log Interval {log_interval}")
-<<<<<<< HEAD
-        # run actual loop
-        for i in range(num_episodes):
-=======
         print(f"Save directory: {self.save_dir}")
 
         for i in range(
             0, max(int(num_episodes / (env.num_envs * self.num_opps)), 1)
         ):
->>>>>>> 4d9239b4
             rng, rng_run = jax.random.split(rng)
             t_init, env_state = env.runner_reset(
                 (self.num_opps, env.num_envs), rng_run
@@ -219,30 +210,6 @@
 
             # logging
             self.train_episodes += 1
-<<<<<<< HEAD
-            if i % log_interval == 0:
-                if self.args.env_type == "coin_game":
-                    env_stats = jax.tree_util.tree_map(
-                        lambda x: x.item(), self.cg_stats(env_state)
-                    )
-                    rewards_0 = traj_1.rewards.sum(axis=1).mean()
-                    rewards_1 = traj_2.rewards.sum(axis=1).mean()
-
-                elif self.args.env_type in [
-                    "meta",
-                    "sequential",
-                ]:
-                    env_stats = jax.tree_util.tree_map(
-                        lambda x: x.item(), self.ipd_stats(traj_1, final_t1)
-                    )
-                    rewards_0 = traj_1.rewards.mean()
-                    rewards_1 = traj_2.rewards.mean()
-
-                else:
-                    env_stats = {}
-
-                print(f"Env Stats: {env_stats}")
-=======
             rewards_0 = stack[0].rewards.mean()
             rewards_1 = stack[1].rewards.mean()
 
@@ -256,25 +223,32 @@
                     print(f"Saving iteration {i} locally")
 
             if i % log_interval == 0:
-                print(f"Iteration {i}")
->>>>>>> 4d9239b4
+                if self.args.env_type == "coin_game":
+                    env_stats = jax.tree_util.tree_map(
+                        lambda x: x.item(), self.cg_stats(env_state)
+                    )
+                    rewards_0 = traj_1.rewards.sum(axis=1).mean()
+                    rewards_1 = traj_2.rewards.sum(axis=1).mean()
+
+                elif self.args.env_type in [
+                    "meta",
+                    "sequential",
+                ]:
+                    env_stats = jax.tree_util.tree_map(
+                        lambda x: x.item(), self.ipd_stats(traj_1, final_t1)
+                    )
+                    rewards_0 = traj_1.rewards.mean()
+                    rewards_1 = traj_2.rewards.mean()
+
+                else:
+                    env_stats = {}
+
+                print(f"Env Stats: {env_stats}")
                 print(
                     f"Total Episode Reward: {float(rewards_0.mean()), float(rewards_1.mean())}"
                 )
-                    print()
-
-<<<<<<< HEAD
-=======
-                visits = self.state_visitation(traj_1, final_t1)
-                states = visits.reshape((int(visits.shape[0] / 2), 2)).sum(
-                    axis=1
-                )
-                print(f"State Frequency: {states}")
-                action_probs = visits[::2] / states
-                action_probs = jnp.nan_to_num(action_probs)
-                print(f"Cooperation Probability: {action_probs}")
-
->>>>>>> 4d9239b4
+                print()
+
                 if watchers:
                     # metrics [outer_timesteps, num_opps]
                     flattened_metrics = jax.tree_util.tree_map(
@@ -283,24 +257,6 @@
                     agent2._logger.metrics = (
                         agent2._logger.metrics | flattened_metrics
                     )
-<<<<<<< HEAD
-
-                    agents.log(watchers)
-                    wandb.log(
-                        {
-                            "episodes": self.train_episodes,
-                            "train/episode_reward/player_1": float(
-                                rewards_0.mean()
-                            ),
-                            "train/episode_reward/player_2": float(
-                                rewards_1.mean()
-                            ),
-                        }
-                        | env_stats,
-                    )
-        print()
-        # update agents for eval loop exit
-=======
 
                     agent1._logger.metrics = (
                         agent1._logger.metrics | flattened_metrics
@@ -320,7 +276,6 @@
                     )
                 print()
 
->>>>>>> 4d9239b4
         agents.agents[0]._state = a1_state
         agents.agents[1]._state = a2_state
         return agents