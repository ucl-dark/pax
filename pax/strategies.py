from functools import partial
from typing import NamedTuple, Tuple

import jax.numpy as jnp
import jax.random
from dm_env import TimeStep

# states are [CC, DC, CD, DD, START]
# actions are cooperate = 0 or defect = 1


class TrainingState(NamedTuple):
    # Training state consists of network parameters, random key, timesteps
    params: jnp.ndarray
    timesteps: int
    num_episodes: int


# TODO: Add strategy. PPO should learn to ALL-C
# class ZDExtortion:
#     # @partial(jax.jit, static_argnums=(0,))
#     def __init__(self, *args):
#         self.key = jax.random.PRNGKey(args[0])

#     def select_action(
#         self,
#         timestep: TimeStep,
#     ) -> jnp.ndarray:
#         action, self.key = self._extortion(timestep.observation, self.key)
#         return action

#     def update(self, *args) -> None:
#         pass

#     # @jax.jit
#     def _extortion(self, obs: jnp.ndarray, key):
#         # from https://www.pnas.org/doi/epdf/10.1073/pnas.1206569109
#         # TODO: Remove hard coded cooperation. Make it related to the specific payoff of the game
#         # TODO: What is probability of cooperating in START? Default to 1
#         # CC, CD, DC, DD, START
#         key, subkey = jax.random.split(self.key)
#         samples = jax.random.uniform(
#             subkey, shape=(obs.shape[0],), minval=0.0, maxval=1.0
#         )
#         # TODO: Move this outside the function
#         p_coop = jnp.array(
#             [11 / 13, 1 / 2, 7 / 26, 0, 1]
#         )

#         obs = obs.argmax(axis=-1)
#         action = jnp.where(samples < p_coop[obs], 0, 1)
#         return action, key


class TrainingState(NamedTuple):
    # Training state consists of network parameters, random key, timesteps
    params: jnp.ndarray
    timesteps: int
    num_episodes: int


class GrimTrigger:
    @partial(jax.jit, static_argnums=(0,))
    def __init__(self, *args):
        pass

    def select_action(
        self,
        timestep: TimeStep,
    ) -> jnp.ndarray:
        return self._trigger(timestep.observation)

    def update(self, *args) -> None:
        pass

    def _trigger(self, obs: jnp.ndarray, *args) -> jnp.ndarray:
        # batch_size, _ = obs.shape
        obs = obs.argmax(axis=-1)
        # if 0 | 4 -> C
        # if 1 | 2 | 3 | -> D
        obs = obs % 4  # now either 0, 1, 2, 3
        action = jnp.where(obs > 0.0, 1.0, 0.0)
        return action


class TitForTat:
    @partial(jax.jit, static_argnums=(0,))
    def __init__(self, *args):
        self._state = TrainingState(None, None, None)

    @partial(jax.jit, static_argnums=(0,))
    def select_action(
        self,
        timestep: TimeStep,
    ) -> jnp.ndarray:
        # state is [batch x time_step x num_players]
        # return [batch]
        return self._reciprocity(timestep.observation)

    def update(self, *args) -> None:
        return self._state

    def reset_memory(self, *args) -> TrainingState:
        return self._state

    @partial(jax.jit, static_argnums=(0,))
    def _policy(
        self,
        params: jnp.array,
        obs: jnp.array,
        state: None,
    ) -> jnp.ndarray:
        # state is [batch x time_step x num_players]
        # return [batch]
        return self._reciprocity(obs), self._state

    @partial(jax.jit, static_argnums=(0,))
    def _policy(
        self,
        params: jnp.array,
        obs: jnp.array,
        state: None,
    ) -> jnp.ndarray:
        # state is [batch x time_step x num_players]
        # return [batch]
        return self._reciprocity(obs), self._state

    def _reciprocity(self, obs: jnp.ndarray, *args) -> jnp.ndarray:
        # now either 0, 1, 2, 3
        batch_size, _ = obs.shape
        obs = obs.argmax(axis=-1)
        # if 0 | 2 | 4  -> C
        # if 1 | 3 -> D
        obs = obs % 2
        action = jnp.where(obs > 0.0, 1.0, 0.0)
        # action = jnp.expand_dims(action, axis=-1) # removing this in preference for (action, )
        return action


class Defect:
    @partial(jax.jit, static_argnums=(0,))
    def __init__(self, *args):
        self._state = TrainingState(None, None, None)

    def select_action(
        self,
        timestep: TimeStep,
    ) -> jnp.ndarray:
        # state is [batch x state_space]
        # return [batch]
        batch_size, _ = timestep.observation.shape
        # return jnp.ones((batch_size, 1))
        return jnp.ones((batch_size,))

    def update(self, *args) -> None:
        return self._state

    def reset_memory(self, *args) -> TrainingState:
        return self._state

    @partial(jax.jit, static_argnums=(0,))
    def _policy(
        self,
        params: jnp.array,
        obs: jnp.array,
        state: None,
    ) -> jnp.ndarray:
        # state is [batch x time_step x num_players]
        # return [batch]
        batch_size = obs.shape[0]
        return jnp.ones((batch_size,)), self._state, None

    @partial(jax.jit, static_argnums=(0,))
    def _policy(
        self,
        params: jnp.array,
        obs: jnp.array,
        state: None,
    ) -> jnp.ndarray:
        # state is [batch x time_step x num_players]
        # return [batch]
        batch_size = obs.shape[0]
        return jnp.ones((batch_size,)), self._state, None


class Altruistic:
    @partial(jax.jit, static_argnums=(0,))
    def __init__(self, *args):
        self._state = TrainingState(None, None, None)

    def select_action(
        self,
        timestep: TimeStep,
    ) -> jnp.ndarray:
        # state is [batch x state_space]
        # return [batch]
        (
            batch_size,
            _,
        ) = timestep.observation.shape
        # return jnp.zeros((batch_size, 1))
        return jnp.zeros((batch_size,))

<<<<<<< HEAD
=======
    def reset_memory(self, *args) -> TrainingState:
        return self._state

>>>>>>> 59467e8c
    @partial(jax.jit, static_argnums=(0,))
    def _policy(
        self,
        params: jnp.array,
        obs: jnp.array,
        state: None,
    ) -> jnp.ndarray:
        # state is [batch x time_step x num_players]
        # return [batch]
        batch_size = obs.shape[0]
        return jnp.zeros((batch_size,)), self._state, None

    def update(self, *args) -> None:
        return self._state


class Human:
    def __init__(self, *args):
        pass

    def select_action(self, timestep: TimeStep) -> Tuple[jnp.ndarray, None]:
        text = None
        batch_size, _ = timestep.observation.shape

        while text not in ("0", "1"):
            text = input("Press 0 for cooperate, Press 1 for defect:\n")

        # return int(text) * jnp.ones((batch_size, 1)), None
        return int(text) * jnp.ones((batch_size,)), None

    def step(self, *args) -> None:
        pass


class Random:
    def __init__(self, seed: int):
        self.rng = jax.random.PRNGKey(seed)

    def actor_step(self, timestep: TimeStep) -> Tuple[jnp.ndarray, None]:
        batch_size, _ = timestep.observation.shape
        # return jax.random.choice(self.rng, 2, [batch_size, 1]), None
        return (
            jax.random.choice(
                self.rng,
                2,
                [
                    batch_size,
                ],
            ),
            None,
        )


class HyperAltruistic:
    @partial(jax.jit, static_argnums=(0,))
    def __init__(self, *args):
        pass

    def select_action(
        self,
        timestep: TimeStep,
    ) -> jnp.ndarray:
        # state is [batch x state_space]
        # return [batch]
        (
            batch_size,
            _,
        ) = timestep.observation.shape
        # return jnp.zeros((batch_size, 1))
        return 20 * jnp.ones((batch_size, 5))

    def update(self, *args) -> None:
        pass

    def reset_memory(self, *args) -> TrainingState:
        return self._state


class HyperDefect:
    def __init__(self, *args):
        pass

    @partial(jax.jit, static_argnums=(0,))
    def select_action(
        self,
        timestep: TimeStep,
    ) -> jnp.ndarray:
        # state is [batch x state_space]
        # return [batch]
        (
            batch_size,
            _,
        ) = timestep.observation.shape
        return -20 * jnp.ones((batch_size, 5))

    def update(self, *args) -> None:
        return self._state

    def reset_memory(self, *args) -> TrainingState:
        return self._state


class HyperTFT:
    def __init__(self, *args):
        self._state = TrainingState(None, None, None)

    @partial(jax.jit, static_argnums=(0,))
    def select_action(
        self,
        timestep: TimeStep,
    ) -> jnp.ndarray:
        # state is [batch x state_space]
        # return [batch]
        (
            batch_size,
            _,
        ) = timestep.observation.shape
        # return jnp.zeros((batch_size, 1))
        return jnp.tile(20 * jnp.array([[1, -1, 1, -1, 1]]), (batch_size, 1))

    @partial(jax.jit, static_argnums=(0,))
    def _policy(
        self, params: jnp.array, observation: jnp.array, state: NamedTuple
    ) -> jnp.ndarray:
        # state is [batch x state_space]
        # return [batch]
        (
            batch_size,
            _,
        ) = observation.shape
        # return jnp.zeros((batch_size, 1))
        action = jnp.tile(20 * jnp.array([[1, -1, 1, -1, 1]]), (batch_size, 1))
        return action, state

    def update(self, *args) -> None:
<<<<<<< HEAD
        pass

    def reset_state(self, *args) -> None:
=======
        return self._state

    def reset_memory(self, *args) -> TrainingState:
>>>>>>> 59467e8c
        return self._state<|MERGE_RESOLUTION|>--- conflicted
+++ resolved
@@ -52,13 +52,6 @@
 #         return action, key
 
 
-class TrainingState(NamedTuple):
-    # Training state consists of network parameters, random key, timesteps
-    params: jnp.ndarray
-    timesteps: int
-    num_episodes: int
-
-
 class GrimTrigger:
     @partial(jax.jit, static_argnums=(0,))
     def __init__(self, *args):
@@ -102,17 +95,6 @@
 
     def reset_memory(self, *args) -> TrainingState:
         return self._state
-
-    @partial(jax.jit, static_argnums=(0,))
-    def _policy(
-        self,
-        params: jnp.array,
-        obs: jnp.array,
-        state: None,
-    ) -> jnp.ndarray:
-        # state is [batch x time_step x num_players]
-        # return [batch]
-        return self._reciprocity(obs), self._state
 
     @partial(jax.jit, static_argnums=(0,))
     def _policy(
@@ -170,18 +152,6 @@
         batch_size = obs.shape[0]
         return jnp.ones((batch_size,)), self._state, None
 
-    @partial(jax.jit, static_argnums=(0,))
-    def _policy(
-        self,
-        params: jnp.array,
-        obs: jnp.array,
-        state: None,
-    ) -> jnp.ndarray:
-        # state is [batch x time_step x num_players]
-        # return [batch]
-        batch_size = obs.shape[0]
-        return jnp.ones((batch_size,)), self._state, None
-
 
 class Altruistic:
     @partial(jax.jit, static_argnums=(0,))
@@ -201,12 +171,9 @@
         # return jnp.zeros((batch_size, 1))
         return jnp.zeros((batch_size,))
 
-<<<<<<< HEAD
-=======
-    def reset_memory(self, *args) -> TrainingState:
-        return self._state
-
->>>>>>> 59467e8c
+    def reset_memory(self, *args) -> TrainingState:
+        return self._state
+
     @partial(jax.jit, static_argnums=(0,))
     def _policy(
         self,
@@ -279,7 +246,7 @@
         return 20 * jnp.ones((batch_size, 5))
 
     def update(self, *args) -> None:
-        pass
+        return self._state
 
     def reset_memory(self, *args) -> TrainingState:
         return self._state
@@ -342,13 +309,7 @@
         return action, state
 
     def update(self, *args) -> None:
-<<<<<<< HEAD
-        pass
-
-    def reset_state(self, *args) -> None:
-=======
-        return self._state
-
-    def reset_memory(self, *args) -> TrainingState:
->>>>>>> 59467e8c
+        return self._state
+
+    def reset_memory(self, *args) -> TrainingState:
         return self._state