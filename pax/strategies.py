from functools import partial
<<<<<<< HEAD
from time import time
from typing import Mapping, NamedTuple, Tuple
=======
from pickletools import int4
from typing import Callable, Mapping, NamedTuple, Tuple
>>>>>>> b6ab5b86

import jax.numpy as jnp
import jax.random
from dm_env import TimeStep

from pax.utils import MemoryState, TrainingState, Logger

# states are [CC, CD, DC, DD, START]
# actions are cooperate = 0 or defect = 1


def initial_state_fun(num_envs: int) -> Callable:
    def fun(key, hidden):
        return (
            TrainingState(None, None, jax.random.PRNGKey(0), None),
            MemoryState(
                hidden=jnp.zeros((num_envs, 1)),
                extras={
                    "values": jnp.zeros(num_envs),
                    "log_probs": jnp.zeros(num_envs),
                },
            ),
        )

    return fun


def reset_mem_fun(num_envs: int) -> Callable:
    def fun(memory, eval=False):
        memory = memory._replace(
            extras={
                "values": jnp.zeros(1 if eval else num_envs),
                "log_probs": jnp.zeros(1 if eval else num_envs),
            },
        )
        return memory

    return fun


class GreedyCoinChaser:
    def __init__(self, *args):
        self.make_initial_state = make_initial_state
        self._state, self._mem = make_initial_state(None, None)
        self._logger = Logger()
        self._logger.metrics = {}

        def _greedy_step(obs):
            """do this for a single obs and then vmap"""
            # reshape so that obs is no longer flattened
            obs = obs.reshape(3, 3, 4)

            # [3, 3]
            # [3, 3]
            agent_coin_pos = obs[..., 2]
            other_coin_pos = obs[..., 3]

            # find path to both sets of coins
            agent_loc = jnp.array([1, 1])
            # assumes square grid
            x, y = jnp.divmod(jnp.argmax(agent_coin_pos), 3)
            agent_path = (
                jnp.array(
                    [
                        x,
                        y,
                    ]
                )
                - agent_loc
            )
            x, y = jnp.divmod(jnp.argmax(other_coin_pos), 3)
            other_path = jnp.array([x, y]) - agent_loc

            agent_path_length = jnp.sum(jnp.abs(agent_path))
            other_path_length = jnp.sum(jnp.abs(other_path))
            path = jnp.where(
                agent_path_length < other_path_length, agent_path, other_path
            )

            stay = (jnp.array([0, 0]) == path).all()
            right = (jnp.array([0, 1]) == path).all()
            left = (jnp.array([0, -1]) == path).all()
            up = (jnp.array([1, 0]) == path).all()
            down = (jnp.array([-1, 0]) == path).all()

            ur = (jnp.array([1, 1]) == path).all()
            ul = (jnp.array([1, -1]) == path).all()
            dr = (jnp.array([-1, 1]) == path).all()
            dl = (jnp.array([-1, -1]) == path).all()

            action = 0  # default right
            action = jax.lax.select(stay, 4, action)
            action = jax.lax.select(right, 0, action)
            action = jax.lax.select(left, 1, action)
            action = jax.lax.select(up, 2, action)
            action = jax.lax.select(down, 3, action)

            # ul -> l ur -> u,  dl -> d, dr -> r,
            action = jax.lax.select(ur, 2, action)
            action = jax.lax.select(ul, 1, action)
            action = jax.lax.select(dr, 0, action)
            action = jax.lax.select(dl, 3, action)
            return action

        self._greedy_step = _greedy_step
        greedy_step = jax.vmap(_greedy_step)

        def _policy(
            state: NamedTuple,
            obs: jnp.array,
            mem: NamedTuple,
        ) -> jnp.ndarray:

            return greedy_step(obs), state, mem

        self._policy = _policy

    def select_action(
        self,
        timestep: TimeStep,
    ) -> jnp.ndarray:
        # state is [batch x state_space]
        # return [batch]
        action, self._state, self._mem = self._policy(
            self._state, timestep.observation, self._mem
        )
        return action

    def update(self, unused0, unused1, state, mem) -> None:
        return state, mem, {}

    def reset_memory(self, mem, *args) -> MemoryState:
        return self._mem

    def make_initial_state(self, _unused, *args) -> TrainingState:
        return self._state, self._mem


class GrimTrigger:
    def __init__(self, num_envs, *args):
        self.make_initial_state = initial_state_fun(num_envs)
        self._state, self._mem = self.make_initial_state(None, None)
        self._logger = Logger
        self._logger.metrics = {}

    def select_action(
        self,
        timestep: TimeStep,
    ) -> jnp.ndarray:
        return self._trigger(timestep.observation)

    def update(self, unused0, unused1, state, mem) -> None:
        return state, mem, {}

    def reset_memory(self, *args) -> TrainingState:
        return self._state

    @partial(jax.jit, static_argnums=(0,))
    def _policy(
        self,
        state: NamedTuple,
        obs: jnp.array,
        mem: NamedTuple,
    ) -> jnp.ndarray:
        # state is [batch x time_step x num_players]
        # return [batch]
        return self._trigger(obs), state, mem

    def _trigger(self, obs: jnp.ndarray, *args) -> jnp.ndarray:
        # batch_size, _ = obs.shape
        obs = obs.argmax(axis=-1)
        # if 0 | 4 -> C
        # if 1 | 2 | 3 | -> D
        obs = obs % 4  # now either 0, 1, 2, 3
        action = jnp.where(obs > 0.0, 1.0, 0.0)
        return action


class TitForTat:
    def __init__(self, num_envs, *args):
        self.make_initial_state = initial_state_fun(num_envs)
        self._state, self._mem = self.make_initial_state(None, None)
        self._logger = Logger()
        self._logger.metrics = {}

    def select_action(
        self,
        timestep: TimeStep,
    ) -> jnp.ndarray:
        # state is [batch x time_step x num_players]
        # return [batch]
        return self._reciprocity(timestep.observation)

    def update(self, unused0, unused1, state, mem) -> None:
        return state, mem, {}

    def reset_memory(self, mem, *args) -> MemoryState:
        return mem

    @partial(jax.jit, static_argnums=(0,))
    def _policy(
        self,
        state: NamedTuple,
        obs: jnp.array,
        mem: NamedTuple,
    ) -> jnp.ndarray:
        # state is [batch x time_step x num_players]
        # return [batch]
        return self._reciprocity(obs), state, mem

    def _reciprocity(self, obs: jnp.ndarray, *args) -> jnp.ndarray:
        # now either 0, 1, 2, 3
        batch_size, _ = obs.shape
        obs = obs.argmax(axis=-1)
        # if 0 | 2 | 4  -> C
        # if 1 | 3 -> D
        obs = obs % 2
        action = jnp.where(obs > 0.0, 1.0, 0.0)
        return action


class Defect:
    def __init__(self, num_envs, *args):
        self.make_initial_state = initial_state_fun(num_envs)
        self._state, self._mem = self.make_initial_state(None, None)
        self._logger = Logger()
        self._logger.metrics = {}

    def select_action(
        self,
        timestep: TimeStep,
    ) -> jnp.ndarray:
        # state is [batch x state_space]
        # return [batch]
        batch_size, _ = timestep.observation.shape
        # return jnp.ones((batch_size, 1))
        return jnp.ones((batch_size,))

    def update(self, unused0, unused1, state, mem) -> None:
        return state, mem, {}

    def reset_memory(self, mem, *args) -> MemoryState:
        return self._mem

    def make_initial_state(self, _unused, *args) -> TrainingState:
        return self._state, self._mem

    @partial(jax.jit, static_argnums=(0,))
    def _policy(
        self,
        state: jnp.array,
        obs: jnp.array,
        mem: None,
    ) -> jnp.ndarray:
        # state is [batch x time_step x num_players]
        # return [batch]
        batch_size = obs.shape[0]
        return jnp.ones((batch_size,)), state, mem


class Altruistic:
    def __init__(self, num_envs, *args):
        self.make_initial_state = initial_state_fun(num_envs)
        self._state, self._mem = self.make_initial_state(None, None)
        self._logger = Logger()
        self._logger.metrics = {}

    def select_action(
        self,
        timestep: TimeStep,
    ) -> jnp.ndarray:
        # state is [batch x state_space]
        # return [batch]
        (
            batch_size,
            _,
        ) = timestep.observation.shape
        # return jnp.zeros((batch_size, 1))
        return jnp.zeros((batch_size,))

    @partial(jax.jit, static_argnums=(0,))
    def _policy(
        self,
        state: NamedTuple,
        obs: jnp.array,
        mem: NamedTuple,
    ) -> jnp.ndarray:
        # state is [batch x time_step x num_players]
        # return [batch]
        batch_size = obs.shape[0]
        return jnp.zeros((batch_size,)), state, mem

    def update(self, unused0, unused1, state, mem) -> None:
        return state, mem, {}

    def reset_memory(self, mem, *args) -> MemoryState:
        return self._mem

    def make_initial_state(self, _unused, *args) -> TrainingState:
        return self._state, self._mem


class Human:
    def __init__(self, *args):
        pass

    def select_action(self, timestep: TimeStep) -> Tuple[jnp.ndarray, None]:
        text = None
        batch_size, _ = timestep.observation.shape

        while text not in ("0", "1"):
            text = input("Press 0 for cooperate, Press 1 for defect:\n")

        # return int(text) * jnp.ones((batch_size, 1)), None
        return int(text) * jnp.ones((batch_size,)), None

    def step(self, *args) -> None:
        pass


class Random:
    def __init__(self, num_actions: int, num_envs: int):
        self.make_initial_state = initial_state_fun(num_envs)
        self._state, self._mem = self.make_initial_state(None, None)
        self.reset_memory = reset_mem_fun(num_envs)
        self._logger = Logger()
        self._logger.metrics = {}
        self._num_actions = num_actions

        def _policy(
            state: NamedTuple,
            obs: jnp.array,
            mem: NamedTuple,
        ) -> jnp.ndarray:
            # state is [batch x time_step x num_players]
            # return [batch]
            batch_size = obs.shape[0]
            new_key, _ = jax.random.split(state.random_key)
            action = jax.random.randint(new_key, (batch_size,), 0, num_actions)
            state = state._replace(random_key=new_key)
            return action, state, mem

        self._policy = jax.jit(_policy)

    def select_action(
        self,
        timestep: TimeStep,
    ) -> jnp.ndarray:
        # state is [batch x state_space]
        # return [batch]
        (
            batch_size,
            _,
        ) = timestep.observation.shape
        action = jax.random.randint(
            self._state.new_key, (batch_size,), 0, self._num_actions
        )
        return action

    def update(self, unused0, unused1, state, mem) -> None:
        return state, mem, {}

    def reset_memory(self, mem, *args) -> MemoryState:
        return self._mem

    def make_initial_state(self, _unused, *args) -> TrainingState:
        return self._state, self._mem


class Stay:
<<<<<<< HEAD
    def __init__(self, num_actions: int):
        self.make_initial_state = make_initial_state
        self._state, self._mem = make_initial_state(None, None)
=======
    def __init__(self, num_actions: int, num_envs: int):
        self.make_initial_state = initial_state_fun(num_envs)
        self._state, self._mem = self.make_initial_state(None, None)
>>>>>>> b6ab5b86
        self._logger = Logger()
        self._logger.metrics = {}
        self._num_actions = num_actions

        def _policy(
            state: NamedTuple,
            obs: jnp.array,
            mem: NamedTuple,
        ) -> jnp.ndarray:
            # state is [batch x time_step x num_players]
            # return [batch]
            batch_size = obs.shape[0]
            action = 4 * jnp.ones((batch_size,), dtype=int)
            return action, state, mem

        self._policy = jax.jit(_policy)

    def select_action(
        self,
        timestep: TimeStep,
    ) -> jnp.ndarray:
        # state is [batch x state_space]
        # return [batch]
        (
            batch_size,
            _,
        ) = timestep.observation.shape
        action = 5 * jnp.ones((batch_size,), dtype=int)
        return action

    def update(self, unused0, unused1, state, mem) -> None:
        return state, mem, {}

    def reset_memory(self, mem, *args) -> MemoryState:
        return self._mem

    def make_initial_state(self, _unused, *args) -> TrainingState:
        return self._state, self._mem


class HyperAltruistic:
    def __init__(self, num_envs, *args):
        self.make_initial_state = initial_state_fun(num_envs)
        self._state, self._mem = self.make_initial_state(None, None)
        self._logger = Logger()

    @partial(jax.jit, static_argnums=(0,))
    def select_action(
        self,
        timestep: TimeStep,
    ) -> jnp.ndarray:
        # state is [batch x state_space]
        # return [batch]
        (
            batch_size,
            _,
        ) = timestep.observation.shape
        return 20 * jnp.ones((batch_size, 5))

    @partial(jax.jit, static_argnums=(0,))
    def _policy(
        self, state: NamedTuple, observation: jnp.array, mem: NamedTuple
    ) -> jnp.ndarray:
        (
            batch_size,
            _,
        ) = observation.shape
        action = jnp.tile(20 * jnp.ones((5,)), (batch_size, 1))
        return action, state, mem

    def update(self, unused0, unused1, state, mem) -> None:
        return state, mem, {}

    def reset_memory(self, *args) -> TrainingState:
        return self._mem


class HyperDefect:
    def __init__(self, num_envs, *args):
        self.make_initial_state = initial_state_fun(num_envs)
        self._state, self._mem = self.make_initial_state(None, None)
        self._logger = Logger()
        self._logger.metrics = {}

    @partial(jax.jit, static_argnums=(0,))
    def select_action(
        self,
        timestep: TimeStep,
    ) -> jnp.ndarray:
        # state is [batch x state_space]
        # return [batch]
        (
            batch_size,
            _,
        ) = timestep.observation.shape
        return -20 * jnp.ones((batch_size, 5))

    @partial(jax.jit, static_argnums=(0,))
    def _policy(
        self, state: NamedTuple, observation: jnp.array, mem: NamedTuple
    ) -> jnp.ndarray:
        (
            batch_size,
            _,
        ) = observation.shape
        action = jnp.tile(-20 * jnp.ones((5,)), (batch_size, 1))
        return action, state, mem

    def update(self, unused0, unused1, state, mem) -> None:
        return state, mem, {}

    def reset_memory(self, *args) -> TrainingState:
        return self._mem


class HyperTFT:
    def __init__(self, num_envs, *args):
        self.make_initial_state = initial_state_fun(num_envs)
        self._state, self._mem = self.make_initial_state(None, None)
        self._logger = Logger()
        self._logger.metrics = {}

    def select_action(
        self,
        timestep: TimeStep,
    ) -> jnp.ndarray:
        # state is [batch x state_space]
        # return [batch]
        (
            batch_size,
            _,
        ) = timestep.observation.shape
        # return jnp.zeros((batch_size, 1))
        return jnp.tile(
            20 * jnp.array([[1.0, -1.0, 1.0, -1.0, 1.0]]), (batch_size, 1)
        )

    @partial(jax.jit, static_argnums=(0,))
    def _policy(
        self, state: NamedTuple, observation: jnp.array, mem: NamedTuple
    ) -> jnp.ndarray:
        # state is [batch x state_space]
        # return [batch]
        (
            batch_size,
            _,
        ) = observation.shape
        # return jnp.zeros((batch_size, 1))
        action = jnp.tile(
            20 * jnp.array([[1.0, -1.0, 1.0, -1.0, 1.0]]), (batch_size, 1)
        )
        return action, state, mem

    def update(self, unused0, unused1, state, mem) -> None:
        return state, mem, {}

    def reset_memory(self, *args) -> TrainingState:
        return self._mem<|MERGE_RESOLUTION|>--- conflicted
+++ resolved
@@ -1,11 +1,5 @@
 from functools import partial
-<<<<<<< HEAD
-from time import time
-from typing import Mapping, NamedTuple, Tuple
-=======
-from pickletools import int4
 from typing import Callable, Mapping, NamedTuple, Tuple
->>>>>>> b6ab5b86
 
 import jax.numpy as jnp
 import jax.random
@@ -47,9 +41,9 @@
 
 
 class GreedyCoinChaser:
-    def __init__(self, *args):
-        self.make_initial_state = make_initial_state
-        self._state, self._mem = make_initial_state(None, None)
+    def __init__(self, num_envs, *args):
+        self.make_initial_state = initial_state_fun(num_envs)
+        self._state, self._mem = self.make_initial_state(None, None)
         self._logger = Logger()
         self._logger.metrics = {}
 
@@ -376,15 +370,9 @@
 
 
 class Stay:
-<<<<<<< HEAD
     def __init__(self, num_actions: int):
-        self.make_initial_state = make_initial_state
-        self._state, self._mem = make_initial_state(None, None)
-=======
-    def __init__(self, num_actions: int, num_envs: int):
-        self.make_initial_state = initial_state_fun(num_envs)
-        self._state, self._mem = self.make_initial_state(None, None)
->>>>>>> b6ab5b86
+        self.make_initial_state = initial_state_fun
+        self._state, self._mem = self.make_initial_state(None, None)
         self._logger = Logger()
         self._logger.metrics = {}
         self._num_actions = num_actions
