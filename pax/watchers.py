--- conflicted
+++ resolved
@@ -6,11 +6,7 @@
 import jax.numpy as jnp
 import pickle
 
-<<<<<<< HEAD
-from .env import State
-=======
 from .env_inner import State
->>>>>>> 5d1185a1
 import pax.hyper.ppo as HyperPPO
 from pax.naive_exact import NaiveExact
 import pax.ppo.ppo as PPO
