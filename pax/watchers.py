--- conflicted
+++ resolved
@@ -153,7 +153,6 @@
     return cooperation_probs
 
 
-<<<<<<< HEAD
 def naive_losses(agent) -> None:
     sgd_steps = agent._logger.metrics["sgd_steps"]
     loss_total = agent._logger.metrics["loss_total"]
@@ -168,11 +167,8 @@
     return losses
 
 
-def ppo_losses(agent) -> None:
-=======
 def losses_ppo(agent: PPO) -> dict:
     pid = agent.player_id
->>>>>>> eb6fd437
     sgd_steps = agent._logger.metrics["sgd_steps"]
     loss_total = agent._logger.metrics["loss_total"]
     loss_policy = agent._logger.metrics["loss_policy"]
@@ -190,7 +186,6 @@
     return losses
 
 
-<<<<<<< HEAD
 def policy_logger_naive(agent) -> None:
     weights = agent._state.params["categorical_value_head/~/linear"]["w"]
     pi = nn.softmax(weights)
@@ -201,7 +196,8 @@
     }
     probs.update({"policy/total_steps": sgd_steps})
     return probs
-=======
+
+
 def losses_naive(agent: NaiveLearnerEx) -> dict:
     pid = agent.player_id
     sgd_steps = agent._logger.metrics["sgd_steps"]
@@ -224,5 +220,4 @@
         cooperation_probs[
             f"policy/naive_learner_{pid}/avg/{state_name}"
         ] = float(params[i])
-    return cooperation_probs
->>>>>>> eb6fd437
+    return cooperation_probs