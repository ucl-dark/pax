import jax.numpy as jnp
from flax import linen as nn

<<<<<<< HEAD
from pax.naive_learners import NaiveLearnerEx
from pax.naive.naive import NaiveLearner
from pax.lola.lola import LOLA
from .env import State
import jax.numpy as jnp
=======
>>>>>>> 59467e8c
import pax.hyper.ppo as HyperPPO
import pax.ppo.ppo as PPO
from pax.naive_exact import NaiveLearnerEx

from .env import State

# five possible states
START = jnp.array([[0, 0, 0, 0, 1]])
CC = jnp.array([[1, 0, 0, 0, 0]])
CD = jnp.array([[0, 1, 0, 0, 0]])
DC = jnp.array([[0, 0, 1, 0, 0]])
DD = jnp.array([[0, 0, 0, 1, 0]])
STATE_NAMES = ["START", "CC", "DC", "CD", "DD"]
ALL_STATES = [START, CC, DC, CD, DD]


def policy_logger(agent) -> dict:
    weights = agent.actor_optimizer.target["Dense_0"][
        "kernel"
    ]  # [layer_name]['w']
    log_pi = nn.softmax(weights)
    probs = {
        "policy/" + str(s): p[0] for (s, p) in zip(State, log_pi)
    }  # probability of cooperating is p[0]
    return probs


def value_logger(agent) -> dict:
    weights = agent.critic_optimizer.target["Dense_0"]["kernel"]
    values = {
        f"value/{str(s)}.cooperate": p[0] for (s, p) in zip(State, weights)
    }
    values.update(
        {f"value/{str(s)}.defect": p[1] for (s, p) in zip(State, weights)}
    )
    return values


def policy_logger_dqn(agent) -> None:
    # this assumes using a linear layer, so this logging won't work using MLP
    weights = agent._state.target_params["linear"]["w"]  # 5 x 2 matrix
    pi = nn.softmax(weights)
    pid = agent.player_id
    target_steps = agent.target_step_updates
    probs = {
        f"policy/player_{str(pid)}/{str(s)}.cooperate": p[0]
        for (s, p) in zip(State, pi)
    }
    probs.update(
        {
            f"policy/player_{str(pid)}/{str(s)}.defect": p[1]
            for (s, p) in zip(State, pi)
        }
    )
    probs.update({"policy/target_step_updates": target_steps})
    return probs


def value_logger_dqn(agent) -> dict:
    weights = agent._state.target_params["linear"]["w"]  # 5 x 2 matrix
    pid = agent.player_id
    target_steps = agent.target_step_updates
    values = {
        f"value/player_{str(pid)}/{str(s)}.cooperate": p[0]
        for (s, p) in zip(State, weights)
    }
    values.update(
        {
            f"value/player_{str(pid)}/{str(s)}.defect": p[1]
            for (s, p) in zip(State, weights)
        }
    )
    values.update({"value/target_step_updates": target_steps})
    return values


def policy_logger_ppo(agent: PPO) -> dict:
    weights = agent._state.params["categorical_value_head/~/linear"]["w"]
    pi = nn.softmax(weights)
    sgd_steps = agent._total_steps / agent._num_steps
    probs = {f"policy/{str(s)}.cooperate": p[0] for (s, p) in zip(State, pi)}
    probs.update({"policy/total_steps": sgd_steps})
    return probs


def value_logger_ppo(agent: PPO) -> dict:
    weights = agent._state.params["categorical_value_head/~/linear_1"][
        "w"
    ]  # 5 x 1 matrix
    sgd_steps = agent._total_steps / agent._num_steps
    probs = {
        f"value/{str(s)}.cooperate": p[0] for (s, p) in zip(State, weights)
    }
    probs.update({"value/total_steps": sgd_steps})
    return probs


def value_logger_naive(agent: NaiveLearner) -> dict:
    weights = agent._state.params["categorical_value_head/~/linear_1"][
        "w"
    ]  # 5 x 1 matrix
    sgd_steps = agent._total_steps / agent._num_steps
    probs = {
        f"value/{str(s)}.cooperate": p[0] for (s, p) in zip(State, weights)
    }
    probs.update({"value/total_steps": sgd_steps})
    return probs


def value_logger_lola(agent: LOLA) -> dict:
    weights = agent._state.params["categorical_value_head/~/linear_1"][
        "w"
    ]  # 5 x 1 matrix
    sgd_steps = agent._total_steps / agent._num_steps
    probs = {
        f"value/{str(s)}.cooperate": p[0] for (s, p) in zip(State, weights)
    }
    probs.update({"value/total_steps": sgd_steps})
    return probs


def policy_logger_ppo_with_memory(agent) -> dict:
    """Calculate probability of coopreation"""
    # n = 5
    params = agent._state.params
    hidden = agent._state.hidden
    # episode = int(
    #     agent._logger.metrics["total_steps"]
    #     / (agent._num_steps * agent._num_envs)
    # )
    episode = int(agent._logger.metrics["total_steps"] / agent._num_steps)
    cooperation_probs = {"episode": episode}

    # TODO: Figure out how to JIT the forward function
    # Works when the forward function is not jitted.
    for state, state_name in zip(ALL_STATES, STATE_NAMES):
        (dist, _), hidden = agent.forward(params, state, hidden)
        cooperation_probs[f"policy/{state_name}"] = float(dist.probs[0][0])
    return cooperation_probs


def naive_pg_losses(agent) -> None:
    sgd_steps = agent._logger.metrics["sgd_steps"]
    loss_total = agent._logger.metrics["loss_total"]
    loss_policy = agent._logger.metrics["loss_policy"]
    loss_value = agent._logger.metrics["loss_value"]
    losses = {
        "sgd_steps": sgd_steps,
        "train/total": loss_total,
        "train/policy": loss_policy,
        "train/value": loss_value,
    }
    return losses


def logger_hyper(agent: HyperPPO) -> dict:
    episode = int(
        agent._logger.metrics["total_steps"]
        / (agent._num_steps * agent._num_envs)
    )
    cooperation_probs = {"episode": episode}
    return cooperation_probs


def naive_losses(agent) -> None:
    sgd_steps = agent._logger.metrics["sgd_steps"]
    loss_total = agent._logger.metrics["loss_total"]
    loss_policy = agent._logger.metrics["loss_policy"]
    loss_value = agent._logger.metrics["loss_value"]
    losses = {
        "sgd_steps": sgd_steps,
        "train/total": loss_total,
        "train/policy": loss_policy,
        "train/value": loss_value,
    }
    return losses


def losses_lola(agent) -> None:
    sgd_steps = agent._logger.metrics["sgd_steps"]
    loss_total = agent._logger.metrics["loss_total"]
    loss_policy = agent._logger.metrics["loss_policy"]
    loss_value = agent._logger.metrics["loss_value"]
    losses = {
        "sgd_steps": sgd_steps,
        "train/total": loss_total,
        "train/policy": loss_policy,
        "train/value": loss_value,
    }
    return losses


def losses_ppo(agent: PPO) -> dict:
    pid = agent.player_id
    sgd_steps = agent._logger.metrics["sgd_steps"]
    loss_total = agent._logger.metrics["loss_total"]
    loss_policy = agent._logger.metrics["loss_policy"]
    loss_value = agent._logger.metrics["loss_value"]
    loss_entropy = agent._logger.metrics["loss_entropy"]
    entropy_cost = agent._logger.metrics["entropy_cost"]
    losses = {
        f"train/ppo_{pid}/sgd_steps": sgd_steps,
        f"train/ppo_{pid}/total": loss_total,
        f"train/ppo_{pid}/policy": loss_policy,
        f"train/ppo_{pid}/value": loss_value,
        f"train/ppo_{pid}/entropy": loss_entropy,
        f"train/ppo_{pid}/entropy_coefficient": entropy_cost,
    }
    return losses


def policy_logger_naive(agent) -> None:
    weights = agent._state.params["categorical_value_head/~/linear"]["w"]
    pi = nn.softmax(weights)
    sgd_steps = agent._total_steps / agent._num_steps
    probs = {
        f"policy/{str(s)}/{agent.player_id}/player_{agent.player_id}.cooperate": p[
            0
        ]
        for (s, p) in zip(State, pi)
    }
    probs.update({"policy/total_steps": sgd_steps})
    return probs


def policy_logger_lola(agent) -> None:
    weights = agent._state.params["categorical_value_head/~/linear"]["w"]
    pi = nn.softmax(weights)
    sgd_steps = agent._total_steps / agent._num_steps
    probs = {
        f"policy/{agent.player_id}/{str(s)}": p[0] for (s, p) in zip(State, pi)
    }
    probs.update({"policy/total_steps": sgd_steps})
    return probs


def losses_naive(agent: NaiveLearnerEx) -> dict:
    pid = agent.player_id
    sgd_steps = agent._logger.metrics["sgd_steps"]
    loss_total = agent._logger.metrics["loss_total"]
    num_episodes = agent._logger.metrics["num_episodes"]
    losses = {
        f"train/naive_learner_{pid}/sgd_steps": sgd_steps,
        f"train/naive_learner_{pid}/loss": loss_total,
        f"train/naive_learner_{pid}/num_episodes": num_episodes,
    }
    return losses


def logger_naive(agent: NaiveLearnerEx) -> dict:
    params = agent._state.params
    pid = agent.player_id
    params = params.mean(axis=0)
    cooperation_probs = {"episode": agent._logger.metrics["total_steps"]}
    for i, state_name in enumerate(STATE_NAMES):
        cooperation_probs[
            f"policy/naive_learner_{pid}/avg/{state_name}"
        ] = float(params[i])
    return cooperation_probs<|MERGE_RESOLUTION|>--- conflicted
+++ resolved
@@ -1,14 +1,7 @@
 import jax.numpy as jnp
 from flax import linen as nn
 
-<<<<<<< HEAD
-from pax.naive_learners import NaiveLearnerEx
-from pax.naive.naive import NaiveLearner
 from pax.lola.lola import LOLA
-from .env import State
-import jax.numpy as jnp
-=======
->>>>>>> 59467e8c
 import pax.hyper.ppo as HyperPPO
 import pax.ppo.ppo as PPO
 from pax.naive_exact import NaiveLearnerEx
@@ -106,16 +99,16 @@
     return probs
 
 
-def value_logger_naive(agent: NaiveLearner) -> dict:
-    weights = agent._state.params["categorical_value_head/~/linear_1"][
-        "w"
-    ]  # 5 x 1 matrix
-    sgd_steps = agent._total_steps / agent._num_steps
-    probs = {
-        f"value/{str(s)}.cooperate": p[0] for (s, p) in zip(State, weights)
-    }
-    probs.update({"value/total_steps": sgd_steps})
-    return probs
+# def value_logger_naive(agent: NaiveLearner) -> dict:
+#     weights = agent._state.params["categorical_value_head/~/linear_1"][
+#         "w"
+#     ]  # 5 x 1 matrix
+#     sgd_steps = agent._total_steps / agent._num_steps
+#     probs = {
+#         f"value/{str(s)}.cooperate": p[0] for (s, p) in zip(State, weights)
+#     }
+#     probs.update({"value/total_steps": sgd_steps})
+#     return probs
 
 
 def value_logger_lola(agent: LOLA) -> dict:
