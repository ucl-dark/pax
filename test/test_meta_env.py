--- conflicted
+++ resolved
@@ -105,8 +105,6 @@
     assert jnp.array_equal(t_0.reward, t_1.reward)
 
 
-<<<<<<< HEAD
-=======
 def test_longer_game() -> None:
     num_envs = 1
     payoff = [[2, 2], [0, 3], [3, 0], [1, 1]]
@@ -131,7 +129,6 @@
     assert jnp.mean(jnp.stack(r2)) == 2
 
 
->>>>>>> e543579a
 def test_done():
     num_envs = 1
     payoff = [[2, 2], [0, 3], [3, 0], [1, 1]]
@@ -153,13 +150,10 @@
     assert t_0.last() == True
     assert t_1.last() == True
 
-<<<<<<< HEAD
-=======
     # check back at start
     assert jnp.array_equal(t_0.observation.argmax(), 4)
     assert jnp.array_equal(t_1.observation.argmax(), 4)
 
->>>>>>> e543579a
 
 def test_reset():
     num_envs = 1
