from multiprocessing.spawn import old_main_modules
import jax.numpy as jnp
import pytest

from pax.env_meta import CoinGame, CoinGameState, MetaFiniteGame
from pax.strategies import TitForTat

from pax.env_inner import InfiniteMatrixGame

# payoff matrices for four games
ipd = [[2, 2], [0, 3], [3, 0], [1, 1]]
stag = [[4, 4], [1, 3], [3, 1], [2, 2]]
sexes = [[3, 2], [0, 0], [0, 0], [2, 3]]
chicken = [[0, 0], [-1, 1], [1, -1], [-2, -2]]
test_payoffs = [ipd, stag, sexes, chicken]


@pytest.mark.parametrize("payoff", test_payoffs)
def test_single_batch_rewards(payoff) -> None:
    num_envs = 1
    env = MetaFiniteGame(num_envs, payoff, 5, 10)
    action = jnp.ones((num_envs,), dtype=jnp.float32)
    r_array = jnp.ones((num_envs,), dtype=jnp.float32)

    # payoffs
    cc_p1, cc_p2 = payoff[0][0], payoff[0][1]
    cd_p1, cd_p2 = payoff[1][0], payoff[1][1]
    dc_p1, dc_p2 = payoff[2][0], payoff[2][1]
    dd_p1, dd_p2 = payoff[3][0], payoff[3][1]

    # first step
    tstep_0, tstep_1 = env.step((0 * action, 0 * action))

    tstep_0, tstep_1 = env.step((0 * action, 0 * action))
    assert jnp.array_equal(tstep_0.reward, cc_p1 * r_array)
    assert jnp.array_equal(tstep_1.reward, cc_p2 * r_array)

    tstep_0, tstep_1 = env.step((1 * action, 0 * action))
    assert jnp.array_equal(tstep_0.reward, dc_p1 * r_array)
    assert jnp.array_equal(tstep_1.reward, dc_p2 * r_array)

    tstep_0, tstep_1 = env.step((0 * action, 1 * action))
    assert jnp.array_equal(tstep_0.reward, cd_p1 * r_array)
    assert jnp.array_equal(tstep_1.reward, cd_p2 * r_array)

    tstep_0, tstep_1 = env.step((1 * action, 1 * action))
    assert jnp.array_equal(tstep_0.reward, dd_p1 * r_array)
    assert jnp.array_equal(tstep_1.reward, dd_p2 * r_array)


testdata = [
    ((0, 0), (2, 2), ipd),
    ((1, 0), (3, 0), ipd),
    ((0, 1), (0, 3), ipd),
    ((1, 1), (1, 1), ipd),
    ((0, 0), (4, 4), stag),
    ((1, 0), (3, 1), stag),
    ((0, 1), (1, 3), stag),
    ((1, 1), (2, 2), stag),
    ((0, 0), (3, 2), sexes),
    ((1, 0), (0, 0), sexes),
    ((0, 1), (0, 0), sexes),
    ((1, 1), (2, 3), sexes),
    ((0, 0), (0, 0), chicken),
    ((1, 0), (1, -1), chicken),
    ((0, 1), (-1, 1), chicken),
    ((1, 1), (-2, -2), chicken),
]


@pytest.mark.parametrize("actions, expected_rewards, payoff", testdata)
def test_batch_outcomes(actions, expected_rewards, payoff) -> None:
    num_envs = 3
    all_ones = jnp.ones((num_envs,))
    env = MetaFiniteGame(num_envs, payoff, 5, 10)
    env.reset()

    action_1, action_2 = actions
    expected_r1, expected_r2 = expected_rewards

    tstep_0, tstep_1 = env.step((action_1 * all_ones, action_2 * all_ones))

    assert jnp.array_equal(tstep_0.reward, expected_r1 * jnp.ones((num_envs,)))
    assert jnp.array_equal(tstep_1.reward, expected_r2 * jnp.ones((num_envs,)))
    # assert tstep_0.last() == False
    # assert tstep_1.last() == False


def test_mixed_batched_outcomes() -> None:
    pass


def test_tit_for_tat_match() -> None:
    num_envs = 5
    payoff = [[2, 2], [0, 3], [3, 0], [1, 1]]
    env = MetaFiniteGame(num_envs, payoff, 5, 10)
    t_0, t_1 = env.reset()

    tit_for_tat = TitForTat()

    action_0 = tit_for_tat.select_action(t_0)
    action_1 = tit_for_tat.select_action(t_1)
    assert jnp.array_equal(action_0, action_1)

    t_0, t_1 = env.step((action_0, action_1))
    assert jnp.array_equal(t_0.reward, t_1.reward)


def test_longer_game() -> None:
    num_envs = 1
    payoff = [[2, 2], [0, 3], [3, 0], [1, 1]]
    num_steps = 50
    num_inner_steps = 2
    env = MetaFiniteGame(num_envs, payoff, num_inner_steps, num_steps)
    t_0, t_1 = env.reset()

    agent = TitForTat()
    action = agent.select_action(t_0)

    r1 = []
    r2 = []
    for _ in range(10):
        action = agent.select_action(t_0)
        t0, t1 = env.step((action, action))
        r1.append(t0.reward)
        r2.append(t1.reward)

    assert jnp.array_equal(t_0.reward, t_1.reward)
    assert jnp.mean(jnp.stack(r1)) == 2
    assert jnp.mean(jnp.stack(r2)) == 2


def test_done():
    num_envs = 1
    payoff = [[2, 2], [0, 3], [3, 0], [1, 1]]
    env = MetaFiniteGame(num_envs, payoff, 5, 5)
    action = jnp.ones((num_envs,))

    # check first
    t_0, t_1 = env.step((0 * action, 0 * action))
    assert t_0.last() == False
    assert t_1.last() == False

    for _ in range(4):
        t_0, t_1 = env.step((0 * action, 0 * action))
        assert t_0.last() == False
        assert t_1.last() == False

    # check final
    t_0, t_1 = env.step((0 * action, 0 * action))
    assert t_0.last() == True
    assert t_1.last() == True

    # check back at start
    assert jnp.array_equal(t_0.observation.argmax(), 4)
    assert jnp.array_equal(t_1.observation.argmax(), 4)


def test_reset():
    num_envs = 1
    payoff = [[2, 2], [0, 3], [3, 0], [1, 1]]
    env = MetaFiniteGame(num_envs, payoff, 5, 10)
    state = jnp.ones((num_envs,))

    env.reset()

    for _ in range(4):
        t_0, t_1 = env.step((0 * state, 0 * state))
        assert t_0.last().all() == False
        assert t_1.last().all() == False

    env.reset()

    for _ in range(4):
        t_0, t_1 = env.step((0 * state, 0 * state))
        assert t_0.last().all() == False
        assert t_1.last().all() == False


def test_coingame_shapes():
    batch_size = 2
    env = CoinGame(batch_size, 8, 16, 0, False)
    action = jnp.ones(batch_size, dtype=int)

    t1, t2 = env.reset()
    assert (t1.reward == jnp.zeros(batch_size)).all()
    assert (t2.reward == jnp.zeros(batch_size)).all()
    old_state = env.state

    assert t1.observation.shape == (batch_size, 36)
    assert t2.observation.shape == (batch_size, 36)

    t1, t2 = env.step((action, action))
    assert (t1.reward == jnp.zeros(batch_size)).all()
    assert (t2.reward == jnp.zeros(batch_size)).all()
    new_state = env.state

    assert (old_state.red_pos != new_state.red_pos).any()
    assert (old_state.blue_pos != new_state.blue_pos).any()
    assert (old_state.key != new_state.key).all()


def test_coingame_move():
    bs = 1
    env = CoinGame(bs, 8, 16, 0, True)
    action = jnp.ones(bs, dtype=int)
    t1, t2 = env.reset()
    env.state = CoinGameState(
        red_pos=jnp.array([[0, 0]]),
        blue_pos=jnp.array([[1, 0]]),
        red_coin_pos=jnp.array([[0, 2]]),
        blue_coin_pos=jnp.array([[1, 2]]),
        key=env.state.key,
        inner_t=env.state.inner_t,
        outer_t=env.state.outer_t,
        red_coop=jnp.zeros(1),
        red_defect=jnp.zeros(1),
        blue_coop=jnp.zeros(1),
        blue_defect=jnp.zeros(1),
    )

    t1, t2 = env.step((action, action))
    assert t1.reward == 1
    assert t2.reward == 1
    assert env.state.red_coop == 1
    assert env.state.red_defect == 0
    assert env.state.blue_coop == 1
    assert env.state.blue_defect == 0

    t1, t2 = env.step((action, action))
    assert t1.reward == 0
    assert t2.reward == 0
    assert env.state.red_coop == 1
    assert env.state.red_defect == 0
    assert env.state.blue_coop == 1
    assert env.state.blue_defect == 0


<<<<<<< HEAD
def test_coingame_egocentric():
    bs = 1
    env = CoinGame(bs, 8, 16, 0, True)
    action = jnp.ones(bs, dtype=int)
    t1, t2 = env.reset()
    env.state = CoinGameState(
=======
def test_coingame_stay():
    bs = 1
    env = CoinGame(bs, 8, 16, 0, True)
    t1, t2 = env.reset()

    stay = 4 * jnp.ones(bs, dtype=int)
    _state = CoinGameState(
>>>>>>> adc0256f
        red_pos=jnp.array([[0, 0]]),
        blue_pos=jnp.array([[1, 0]]),
        red_coin_pos=jnp.array([[0, 2]]),
        blue_coin_pos=jnp.array([[1, 2]]),
        key=env.state.key,
        inner_t=env.state.inner_t,
        outer_t=env.state.outer_t,
        red_coop=jnp.zeros(1),
        red_defect=jnp.zeros(1),
        blue_coop=jnp.zeros(1),
        blue_defect=jnp.zeros(1),
    )
<<<<<<< HEAD

    for _ in range(16):
        t1, t2 = env.step((action, action))
        obs1, obs2 = t1.observation[0], t2.observation[0]
        # remove batch
        assert (obs1[:, :, 0] == obs2[:, :, 1]).all()
        assert (obs1[:, :, 1] == obs2[:, :, 0]).all()
        assert (obs1[:, :, 2] == obs2[:, :, 3]).all()
        assert (obs1[:, :, 3] == obs2[:, :, 2]).all()
=======
    env.state = _state

    t1, t2 = env.step((stay, stay))
    assert (env.state.red_pos == _state.red_pos).all()
    assert (env.state.blue_pos == _state.blue_pos).all()
    assert env.state.inner_t != _state.inner_t
>>>>>>> adc0256f
<|MERGE_RESOLUTION|>--- conflicted
+++ resolved
@@ -236,22 +236,12 @@
     assert env.state.blue_defect == 0
 
 
-<<<<<<< HEAD
 def test_coingame_egocentric():
     bs = 1
     env = CoinGame(bs, 8, 16, 0, True)
     action = jnp.ones(bs, dtype=int)
     t1, t2 = env.reset()
     env.state = CoinGameState(
-=======
-def test_coingame_stay():
-    bs = 1
-    env = CoinGame(bs, 8, 16, 0, True)
-    t1, t2 = env.reset()
-
-    stay = 4 * jnp.ones(bs, dtype=int)
-    _state = CoinGameState(
->>>>>>> adc0256f
         red_pos=jnp.array([[0, 0]]),
         blue_pos=jnp.array([[1, 0]]),
         red_coin_pos=jnp.array([[0, 2]]),
@@ -264,7 +254,6 @@
         blue_coop=jnp.zeros(1),
         blue_defect=jnp.zeros(1),
     )
-<<<<<<< HEAD
 
     for _ in range(16):
         t1, t2 = env.step((action, action))
@@ -274,11 +263,30 @@
         assert (obs1[:, :, 1] == obs2[:, :, 0]).all()
         assert (obs1[:, :, 2] == obs2[:, :, 3]).all()
         assert (obs1[:, :, 3] == obs2[:, :, 2]).all()
-=======
+
+
+def test_coingame_stay():
+    bs = 1
+    env = CoinGame(bs, 8, 16, 0, True)
+    t1, t2 = env.reset()
+
+    stay = 4 * jnp.ones(bs, dtype=int)
+    _state = CoinGameState(
+        red_pos=jnp.array([[0, 0]]),
+        blue_pos=jnp.array([[1, 0]]),
+        red_coin_pos=jnp.array([[0, 2]]),
+        blue_coin_pos=jnp.array([[1, 2]]),
+        key=env.state.key,
+        inner_t=env.state.inner_t,
+        outer_t=env.state.outer_t,
+        red_coop=jnp.zeros(1),
+        red_defect=jnp.zeros(1),
+        blue_coop=jnp.zeros(1),
+        blue_defect=jnp.zeros(1),
+    )
     env.state = _state
 
     t1, t2 = env.step((stay, stay))
     assert (env.state.red_pos == _state.red_pos).all()
     assert (env.state.blue_pos == _state.blue_pos).all()
-    assert env.state.inner_t != _state.inner_t
->>>>>>> adc0256f
+    assert env.state.inner_t != _state.inner_t